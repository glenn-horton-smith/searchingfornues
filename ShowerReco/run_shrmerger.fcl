#include "services_microboone.fcl"
#include "triggeralgo_service.fcl"
#include "shrreco3d.fcl"

process_name: ShrMerger

services:
{
  scheduler:               { defaultExceptions: false }    # Make all uncaught exceptions fatal.
  # Load the service that manages root files for histograms.
  TFileService:            { fileName: "showerreco3d_ana.root" }
  TimeTracker:             {}
  ExptGeoHelperInterface:         @local::microboone_geometry_helper
  Geometry:                       @local::microboone_geo
  DetectorPropertiesService:             @local::microboone_detproperties
  LArProperties:                  @local::microboone_properties
  DetectorClocksService:          @local::microboone_detectorclocks
  #MemoryTracker:           { ignoreTotal: 1 } # default is one
  RandomNumberGenerator:   {} #ART native random number generator
  message:                 @local::microboone_message_services_prod_debug
  FileCatalogMetadata:     @local::art_file_catalog_mc
                              @table::microboone_services_reco
}

services.DetectorPropertiesService.NumberTimeSamples: 6400
services.DetectorPropertiesService.ReadOutWindowSize: 6400
services.DetectorClocksService.InheritClockConfig:       false
services.DetectorClocksService.TriggerOffsetTPC:         -0.400e3

services.SpaceCharge.EnableCorrSCE: true
services.SpaceCharge.EnableSimEFieldSCE: true
services.SpaceCharge.EnableSimSpatialSCE: true

#source is now a root file
source:
{
  module_type: RootInput
  maxEvents:   -1        # Number of events to create
  #inputCommands: ["keep *_*_*_*","drop *_*_*_DetSim", "drop *_*_*_G4"]#, "keep sim::MCTrack_*_*_*", "keep recob::Track_*_pandoraCosmic_*" ]

}

#source.inputCommands: ["keep *_*_*_*", "drop anab::T0_*_*_*" ]

# Define and configure some modules to do work on each event.
# First modules are defined; they are scheduled later.
# Modules are grouped by type.
physics:
{

    producers:
        {

        ### random number saver
        rns:                 { module_type: RandomNumberSaver }

        ### shower reco module

        shrmerger: {
            module_type: "ShowerMerger"
            MCTproducer: "generator"
            PFPproducer: "pandora"
<<<<<<< HEAD
            SHRproducer: "pandora"
            SPPproducer: "pandora"
=======
            PCAproducer: "pandora"
            SHRproducer: "shrreco3d" #"pandora"
>>>>>>> 7b041d74
            HITproducer: "pandora"
            CLSproducer: "pandora"
            SLCproducer: "pandora"
            VTXproducer: "pandora"
            TRKproducer: "pandora"
            ShrVtxTrkDistMax: 1.0
            ShrTrkDotMin: 0.9
            MinBranchConeDot: 0.8
            MinBranchVtxDist: 30.
            }

        shrrecomerger : @local::ShrReco3DPandora

        }
    analyzers:
        {
        }

    #reco: [ rns, ophit, opflash, simpleFlash, opflashfilter ]
    reco: [ rns, shrmerger, shrrecomerger ]
    # ana: [ nueana ]

    #define the output stream, there could be more than one if using filters
    stream1:  [ out1 ]

    #trigger_paths is a keyword and contains the paths that modify the art::event,
    #ie filters and producers
    #trigger_paths: [reco]

    #end_paths is a keyword and contains the paths that do not modify the art::Event,
    #ie analyzers and output streams.  these all run simultaneously
    #end_paths:     [stream1,ana]
    end_paths:     [stream1]
    }

#entry in the output stream you want those to go to, where XXX is the label of the filter module(s)
outputs:
{
    out1:
        {
        module_type: RootOutput
        fileName:    "shrmerger.root"
        dataTier:    "reco"
        compressionLevel: 1
        }
    }


physics.producers.shrrecomerger.BacktrackTag: ""
physics.producers.shrrecomerger.ADCtoE: [240,240,240] # e-/ADC
physics.producers.shrrecomerger.NeutrinoEvent: false
physics.producers.shrrecomerger.PFPproducer:  "shrmerger"
physics.producers.shrrecomerger.Clusproducer: "shrmerger"
physics.producers.shrrecomerger.Vtxproducer:  "shrmerger"

physics.producers.shrrecomerger.ProtoShowerTool.PFPproducer:  "shrmerger"
physics.producers.shrrecomerger.ProtoShowerTool.Clusproducer: "shrmerger"
physics.producers.shrrecomerger.ProtoShowerTool.Vtxproducer:  "shrmerger"


### Here we include the file giving us run/data dependent overrides<|MERGE_RESOLUTION|>--- conflicted
+++ resolved
@@ -60,13 +60,8 @@
             module_type: "ShowerMerger"
             MCTproducer: "generator"
             PFPproducer: "pandora"
-<<<<<<< HEAD
-            SHRproducer: "pandora"
-            SPPproducer: "pandora"
-=======
             PCAproducer: "pandora"
             SHRproducer: "shrreco3d" #"pandora"
->>>>>>> 7b041d74
             HITproducer: "pandora"
             CLSproducer: "pandora"
             SLCproducer: "pandora"
