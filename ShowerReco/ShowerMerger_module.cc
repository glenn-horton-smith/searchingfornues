--- conflicted
+++ resolved
@@ -183,10 +183,6 @@
   _tree->Branch("ysceoffset" ,&_ysceoffset ,"ysceoffset/F" );
   _tree->Branch("zsceoffset" ,&_zsceoffset ,"zsceoffset/F" );
 
-<<<<<<< HEAD
-=======
-  
->>>>>>> 7b041d74
   return;
 }
 
@@ -198,18 +194,13 @@
   _Pshr_x = _Pshr_y = _Pshr_z = _Pshr_q = 0;
   _nreco = 0;
   _rc_vtx_x = _rc_vtx_y = _rc_vtx_z = 0;
-  
+
 }
 
 void ShowerMerger::produce(art::Event& e)
 {
-<<<<<<< HEAD
-
-  std::cout << "DAVIDC PRODUCE" << std::endl;
-=======
-  
+
   ResetTTree();
->>>>>>> 7b041d74
 
   SaveTruth(e);
 
@@ -240,12 +231,8 @@
 													    proxy::withAssociated<recob::Track>(fTRKproducer),
 													    proxy::withAssociated<recob::Vertex>(fVTXproducer),
 													    proxy::withAssociated<recob::PCAxis>(fPCAproducer),
-<<<<<<< HEAD
                               proxy::withAssociated<recob::Shower>(fSHRproducer),
                               proxy::withAssociated<recob::SpacePoint>(fSPPproducer));
-=======
-													    proxy::withAssociated<recob::Shower>(fSHRproducer));
->>>>>>> 7b041d74
 
   // grab cluster -> hit association
   searchingfornues::ProxyClusColl_t const& clus_proxy = proxy::getCollection<std::vector<recob::Cluster> >(e, fCLSproducer,
@@ -283,8 +270,6 @@
 
     if ( (PDG == 12) || (PDG == 14) ) {
 
-<<<<<<< HEAD
-=======
       auto ass_vtx = pfp_pxy.get<recob::Vertex>();
       if (ass_vtx.size() == 1) {
 	auto rcnuvtx = ass_vtx.at(0);
@@ -295,21 +280,20 @@
 	_rc_vtx_y = nuvtx.Y();
 	_rc_vtx_z = nuvtx.Z();
       }
-      
->>>>>>> 7b041d74
+
       AddDaughters(pfp_pxy, pfp_proxy, slice_pfp_v);
-      
+
     }// if neutrino like PFP
 
   }// for all PFParticles
 
-  // go through slice and find highest energy shower 
+  // go through slice and find highest energy shower
   size_t shr_pfp_idx = 0;
   largestShower = false;
   float MaxEnergy = 0;
 
   for (size_t  p=0; p < slice_pfp_v.size(); p++) {
-    
+
     auto pfp_pxy = slice_pfp_v[p];
 
     auto PDG = fabs(pfp_pxy->PdgCode());
@@ -318,19 +302,13 @@
       continue;
 
     auto ass_shr_v = pfp_pxy.get<recob::Shower>();
-<<<<<<< HEAD
-    //auto ass_trk_v = pfp_pxy.get<recob::Track>();
-    //auto trkscore = searchingfornues::GetTrackShowerScore(slice_pfp_v[i_pfp]);
-
-=======
 
     auto trkscore = searchingfornues::GetTrackShowerScore(slice_pfp_v[p]);
-    
+
     if (trkscore > 0.5) continue;
-    
->>>>>>> 7b041d74
+
     if (ass_shr_v.size() == 1) {
-      
+
       auto energy = (ass_shr_v[0])->Energy()[2];
       if (energy > MaxEnergy) {
 	MaxEnergy = energy;
@@ -339,21 +317,21 @@
       }// if highest energy shower
     }// if there is an associated shower
   }// for all PFParticles
-  
+
   if (MaxEnergy > 0)  {
-    
+
     auto pfp_pxy = slice_pfp_v[shr_pfp_idx];
 
     auto ass_shr_v = pfp_pxy.get<recob::Shower>();
-    
+
     // create new PFP for output
     recob::PFParticle outshrpfp( pfp_h->at( pfp_pxy.index() ) );
-    
+
     // prepare new vertex location and track trunk
     TVector3 vtxcandidate;
     size_t   trktrunk_pfp_idx;
     Double_t xyz[3] = {};
-    
+
     // load shower clusters
     auto pfp_clus_v = pfp_pxy.get<recob::Cluster>();
     // create one cluster per plane (will save non-empty ones)
@@ -361,13 +339,13 @@
     // vector of hit art::Ptr for cluster -> hit associations
     std::vector< std::vector< art::Ptr<recob::Hit> > > out_clus_hit_assn_v(3, std::vector< art::Ptr<recob::Hit> >());
     for (size_t c=0; c < pfp_clus_v.size(); c++) {
-      
+
       auto pl = pfp_clus_v[c]->Plane().Plane;
       recob::Cluster newclus( *(pfp_clus_v[c]) );
       out_clus_v[ pl ] = newclus;
-      
+
       _nreco += 1;
-      
+
       if (pl == 2) {
 	QMax = newclus.Integral();
 	_Ashr_q = QMax;
@@ -376,7 +354,7 @@
 	_Ashr_y = shr->ShowerStart().Y();
 	_Ashr_z = shr->ShowerStart().Z();
       }
-      
+
       // clus -> hit associations
       const auto& clus_pxy = clus_proxy[pfp_clus_v[c].key()];
       auto clus_hit_v = clus_pxy.get<recob::Hit>();
@@ -386,9 +364,9 @@
       std::cout << "there are " << out_clus_hit_assn_v[pl].size() << " hits associated with this cluster" << std::endl;
     }// for all clusters
     std::cout << "There are " << out_clus_v.size() << " output clusters" << std::endl;
-    
+
     if ( FindShowerTrunk(shr_pfp_idx, slice_pfp_v, vtxcandidate, trktrunk_pfp_idx) == true ) {
-      
+
       // load new clusters to be added
       auto new_clus_v = slice_pfp_v[trktrunk_pfp_idx].get<recob::Cluster>();
       std::cout << "Will be adding " << new_clus_v.size() << " clusters!" << std::endl;
@@ -398,36 +376,20 @@
 	auto newclus = new_clus_v.at(c);
 	auto newPl = newclus->Plane().Plane;
 	if ( (newPl < out_clus_v.size()) && (newPl >= 0) ) {
-	  
+
 	  // store extra hits associated
-	  
+
 	  // clus -> hit associations
 	  const auto& new_clus_pxy = clus_proxy[newclus.key()];
 	  auto new_clus_hit_v = new_clus_pxy.get<recob::Hit>();
 	  for (size_t i=0; i < new_clus_hit_v.size(); i++) {
 	    out_clus_hit_assn_v[ newPl ].push_back( new_clus_hit_v[i] );
 	  }// for all hits
-	  
+
 	  // if the old cluster is garbage, simply load the new one
 	  if (out_clus_v[ newPl ].NHits() == 0) {
 	    out_clus_v[ newPl ] = (*newclus);
 	  }
-<<<<<<< HEAD
-	}
-
-	// clus -> hit associations
-	const auto& clus_pxy = clus_proxy[pfp_clus_v[c].key()];
-	auto clus_hit_v = clus_pxy.get<recob::Hit>();
-	for (size_t i=0; i < clus_hit_v.size(); i++) {
-	  out_clus_hit_assn_v[ pl ].push_back( clus_hit_v[i] );
-	}// for all hits
-	std::cout << "there are " << out_clus_hit_assn_v[pl].size() << " hits associated with this cluster" << std::endl;
-      }// for all clusters
-      std::cout << "There are " << out_clus_v.size() << " output clusters" << std::endl;
-
-      if ( FindShowerTrunk(p, slice_pfp_v, vtxcandidate, trktrunk_pfp_idx) == true ) {
-
-=======
 	  else {
 	    auto start_wire   = newclus->StartWire();
 	    auto start_wireS  = newclus->SigmaStartWire();
@@ -448,30 +410,29 @@
 	    auto nhits        = newclus->NHits() + out_clus_v[ newPl ].NHits();
 	    out_clus_v[ newPl ] = recob::Cluster(start_wire, start_wireS, start_tick, start_tickS, start_charge, start_angle, start_open,
 						 end_wire  , end_wireS  , end_tick  , end_tickS  , end_charge  , end_angle  , end_open,
-						 integral, 0., summedADC, 0., nhits, 0., 0., 
+						 integral, 0., summedADC, 0., nhits, 0., 0.,
 						 out_clus_v[ newPl ].ID(), out_clus_v[ newPl ].View(), out_clus_v[ newPl ].Plane() );
-	    
+
 	    std::cout << "New cluster has NHits " << nhits << " and " << out_clus_hit_assn_v[ newPl ].size() << " hits associated" << std::endl;
-	    
+
 	  }// if the old cluster exists and it needs to be updated
 	}// if not out of bounds
-	
+
       }// for all new clusters to be merged
     }// if we need to merge the shower-trunk
     else {
       vtxcandidate = ass_shr_v[0]->ShowerStart();
     } //if this shower is not to be merged
-    
+
     // now find shower branches
-    
+
     std::vector<size_t> branches_pfp_idx_v;
     FindShowerBranches(shr_pfp_idx, slice_pfp_v, branches_pfp_idx_v);
-    
+
     if (branches_pfp_idx_v.size() >= 1) {
-      
+
       for (auto const& branch_idx : branches_pfp_idx_v) {
-	
->>>>>>> 7b041d74
+
 	// load new clusters to be added
 	auto new_clus_v = slice_pfp_v[branch_idx].get<recob::Cluster>();
 	std::cout << "Will be adding " << new_clus_v.size() << " clusters!" << std::endl;
@@ -481,7 +442,7 @@
 	  auto newclus = new_clus_v.at(c);
 	  auto newPl = newclus->Plane().Plane;
 	  if ( (newPl < out_clus_v.size()) && (newPl >= 0) ) {
-	    
+
 	    // clus -> hit associations
 	    const auto& new_clus_pxy = clus_proxy[newclus.key()];
 	    auto new_clus_hit_v = new_clus_pxy.get<recob::Hit>();
@@ -489,7 +450,7 @@
 	      out_clus_hit_assn_v[ newPl ].push_back( new_clus_hit_v[i] );
 	    }// for all hits
 	    std::cout << "POST @ plane " << newPl << " hits are " << out_clus_hit_assn_v[newPl].size() << std::endl;
-	    
+
 	    // if the old cluster is garbage, simply load the new one
 	    if (out_clus_v[ newPl ].NHits() == 0) {
 	      out_clus_v[ newPl ] = (*newclus);
@@ -516,170 +477,44 @@
 						   end_wire  , end_wireS  , end_tick  , end_tickS  , end_charge  , end_angle  , end_open,
 						   integral, 0., summedADC, 0., nhits, 0., 0.,
 						   out_clus_v[ newPl ].ID(), out_clus_v[ newPl ].View(), out_clus_v[ newPl ].Plane() );
-<<<<<<< HEAD
 
 	      std::cout << "New cluster has NHits " << nhits << " and " << out_clus_hit_assn_v[ newPl ].size() << " hits associated" << std::endl;
 
 	    }// if the old cluster exists and it needs to be updated
 	  }// if not out of bounds
-
-	}// for all new clusters to be merged
-      }// if we need to merge the shower-trunk
-      else {
-	vtxcandidate = ass_shr_v[0]->ShowerStart();
-      } //if this shower is not to be merged
-
-      // now find shower branches
-
-      std::vector<size_t> branches_pfp_idx_v;
-      FindShowerBranches(p, slice_pfp_v, branches_pfp_idx_v);
-
-      std::cout << "Shower is being merged with " << branches_pfp_idx_v.size() << " branches " << std::endl;
-
-      if (branches_pfp_idx_v.size() >= 1) {
-
-	for (auto const& branch_idx : branches_pfp_idx_v) {
-
-	  // load new clusters to be added
-	  auto new_clus_v = slice_pfp_v[branch_idx].get<recob::Cluster>();
-	  std::cout << "Will be adding " << new_clus_v.size() << " clusters!" << std::endl;
-	  // beacuse this is the trunk of the shower, we need to modify the cluster
-	  // start/end points to match these new ones
-	  for (size_t c=0; c < new_clus_v.size(); c++) {
-	    auto newclus = new_clus_v.at(c);
-	    auto newPl = newclus->Plane().Plane;
-	    if ( (newPl < out_clus_v.size()) && (newPl >= 0) ) {
-
-	      // store extra hits associated
-
-
-	      std::cout << "PRE @ plane " << newPl << " hits are " << out_clus_hit_assn_v[newPl].size() << std::endl;
-	      // clus -> hit associations
-	      const auto& new_clus_pxy = clus_proxy[newclus.key()];
-	      auto new_clus_hit_v = new_clus_pxy.get<recob::Hit>();
-	      for (size_t i=0; i < new_clus_hit_v.size(); i++) {
-		out_clus_hit_assn_v[ newPl ].push_back( new_clus_hit_v[i] );
-	      }// for all hits
-	      std::cout << "POST @ plane " << newPl << " hits are " << out_clus_hit_assn_v[newPl].size() << std::endl;
-
-	      // if the old cluster is garbage, simply load the new one
-	      if (out_clus_v[ newPl ].NHits() == 0) {
-		out_clus_v[ newPl ] = (*newclus);
-	      }
-	      else {
-		auto start_wire   = out_clus_v[ newPl ].StartWire();
-		auto start_wireS  = out_clus_v[ newPl ].SigmaStartWire();
-		auto start_tick   = out_clus_v[ newPl ].StartTick();
-		auto start_tickS  = out_clus_v[ newPl ].SigmaStartTick();
-		auto start_charge = out_clus_v[ newPl ].StartCharge();
-		auto start_angle  = out_clus_v[ newPl ].StartAngle();
-		auto start_open   = out_clus_v[ newPl ].StartOpeningAngle();
-		auto end_wire     = newclus->EndWire();
-		auto end_wireS    = newclus->SigmaEndWire();
-		auto end_tick     = newclus->EndTick();
-		auto end_tickS    = newclus->SigmaEndTick();
-		auto end_charge   = newclus->EndCharge();
-		auto end_angle    = newclus->EndAngle();
-		auto end_open     = newclus->EndOpeningAngle();
-		auto integral     = newclus->Integral()  + out_clus_v[ newPl ].Integral();
-		auto summedADC    = newclus->SummedADC() + out_clus_v[ newPl ].SummedADC();
-		auto nhits        = newclus->NHits() + out_clus_v[ newPl ].NHits();
-		out_clus_v[ newPl ] = recob::Cluster(start_wire, start_wireS, start_tick, start_tickS, start_charge, start_angle, start_open,
-						     end_wire  , end_wireS  , end_tick  , end_tickS  , end_charge  , end_angle  , end_open,
-						     integral, 0., summedADC, 0., nhits, 0., 0.,
-						     out_clus_v[ newPl ].ID(), out_clus_v[ newPl ].View(), out_clus_v[ newPl ].Plane() );
-
-		std::cout << "New cluster has NHits " << nhits << " and " << out_clus_hit_assn_v[ newPl ].size() << " hits associated" << std::endl;
-
-	      }// if the old cluster exists and it needs to be updated
-	    }// if not out of bounds
-	  }// for all clusters
-
-	}// for all branches to be merged
-
-      }// if there are branches to be merged
-
-
-      PFParticle_v->emplace_back( outshrpfp );
-
-      // save vertex to be associated to this shower
-      xyz[0] = vtxcandidate.X();
-      xyz[1] = vtxcandidate.Y();
-      xyz[2] = vtxcandidate.Z();
-      recob::Vertex vtx(xyz);
-      Vertex_v->emplace_back(vtx);
-
-      if (largestShower == true) {
-	_Pshr_q = out_clus_v[2].Integral();
-	_Pshr_x = xyz[0];
-	_Pshr_y = xyz[1];
-	_Pshr_z = xyz[2];
-      }
-
-      art::Ptr<recob::PFParticle> const PFParticlePtr = PFParticlePtrMaker(PFParticle_v->size()-1);
-      art::Ptr<recob::Vertex>     const VtxPtr        = VtxPtrMaker(Vertex_v->size()-1);
-
-      // step 1 save metadata association
-      const art::Ptr<recob::PFParticle> PFPPtr(pfp_h, pfp_pxy.index() );
-      PFP_Meta_assn_v->addSingle( PFParticlePtr, pfp_pxy.get<larpandoraobj::PFParticleMetadata>()[0] );
-
-      // step 2 save vertex association
-      PFP_Vtx_assn_v->addSingle( PFParticlePtr, VtxPtr);
-
-      // step 3 save cluster association
-      for (size_t c=0; c < out_clus_v.size(); c++) {
-	// if the cluster is meaningful
-	if (out_clus_v[c].NHits() == 0) continue;
-	Cluster_v->emplace_back( out_clus_v[c] );
-	art::Ptr<recob::Cluster> const ClsPtr = ClsPtrMaker(Cluster_v->size()-1);
-	PFP_Cls_assn_v->addSingle( PFParticlePtr, ClsPtr);
-	// grab associated hit
-	for (size_t h=0; h < out_clus_hit_assn_v[ c ].size(); h++)
-	  Cls_Hit_assn_v->addSingle( ClsPtr, out_clus_hit_assn_v[ c ].at( h ) );
-      }// for all clusters
-
-    }// if shower-like PFP
-
-  }// for all slice PFPs
-=======
-	      
-	      std::cout << "New cluster has NHits " << nhits << " and " << out_clus_hit_assn_v[ newPl ].size() << " hits associated" << std::endl;
-	      
-	    }// if the old cluster exists and it needs to be updated
-	  }// if not out of bounds	      
 	}// for all clusters
-	
+
       }// for all branches to be merged
-      
+
     }// if there are branches to be merged
-    
-    
+
+
     PFParticle_v->emplace_back( outshrpfp );
-    
+
     // save vertex to be associated to this shower
     xyz[0] = vtxcandidate.X();
     xyz[1] = vtxcandidate.Y();
     xyz[2] = vtxcandidate.Z();
     recob::Vertex vtx(xyz);
     Vertex_v->emplace_back(vtx);
-    
+
     if (largestShower == true) {
       _Pshr_q = out_clus_v[2].Integral();
       _Pshr_x = xyz[0];
       _Pshr_y = xyz[1];
       _Pshr_z = xyz[2];
     }
-    
+
     art::Ptr<recob::PFParticle> const PFParticlePtr = PFParticlePtrMaker(PFParticle_v->size()-1);
     art::Ptr<recob::Vertex>     const VtxPtr        = VtxPtrMaker(Vertex_v->size()-1);
-    
+
     // step 1 save metadata association
     const art::Ptr<recob::PFParticle> PFPPtr(pfp_h, pfp_pxy.index() );
     PFP_Meta_assn_v->addSingle( PFParticlePtr, pfp_pxy.get<larpandoraobj::PFParticleMetadata>()[0] );
-    
+
     // step 2 save vertex association
     PFP_Vtx_assn_v->addSingle( PFParticlePtr, VtxPtr);
-    
+
     // step 3 save cluster association
     for (size_t c=0; c < out_clus_v.size(); c++) {
       // if the cluster is meaningful
@@ -688,19 +523,18 @@
       art::Ptr<recob::Cluster> const ClsPtr = ClsPtrMaker(Cluster_v->size()-1);
       PFP_Cls_assn_v->addSingle( PFParticlePtr, ClsPtr);
       // grab associated hit
-      for (size_t h=0; h < out_clus_hit_assn_v[ c ].size(); h++) 
+      for (size_t h=0; h < out_clus_hit_assn_v[ c ].size(); h++)
 	Cls_Hit_assn_v->addSingle( ClsPtr, out_clus_hit_assn_v[ c ].at( h ) );
     }// for all clusters
->>>>>>> 7b041d74
 
     _tree->Fill();
-    
+
   }// if there is a primary shower
-  
+
   e.put(std::move(PFParticle_v));
   e.put(std::move(Vertex_v));
   e.put(std::move(Cluster_v));
-  
+
   e.put(std::move(PFP_Meta_assn_v));
   e.put(std::move(PFP_Vtx_assn_v));
   e.put(std::move(PFP_Cls_assn_v));
