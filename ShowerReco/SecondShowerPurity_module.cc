////////////////////////////////////////////////////////////////////////
// Class:       SecondShowerPurity
// Plugin Type: analyzer (art v3_01_02)
// File:        SecondShowerPurity_module.cc
//
// Generated at Sun Jun 23 07:31:37 2019 by David Caratelli using cetskelgen
// from cetlib version v3_05_01.
////////////////////////////////////////////////////////////////////////

#include "art/Framework/Core/EDAnalyzer.h"
#include "art/Framework/Core/ModuleMacros.h"
#include "art/Framework/Principal/Event.h"
#include "art/Framework/Principal/Handle.h"
#include "art/Framework/Principal/Run.h"
#include "art/Framework/Principal/SubRun.h"
#include "canvas/Utilities/InputTag.h"
#include "fhiclcpp/ParameterSet.h"
#include "messagefacility/MessageLogger/MessageLogger.h"

#include "lardataobj/RecoBase/Hit.h"
#include "lardataobj/RecoBase/Cluster.h"

#include "larcore/Geometry/Geometry.h"
#include "larcorealg/Geometry/GeometryCore.h"
#include "lardata/Utilities/GeometryUtilities.h"
#include "lardata/DetectorInfoServices/DetectorPropertiesService.h"

#include "../Selection/CommonDefs/Typedefs.h"
#include "../Selection/CommonDefs/TrackShowerScoreFuncs.h"
#include "../Selection/CommonDefs/BacktrackingFuncs.h"

#include "art/Framework/Services/Optional/TFileService.h"
#include "TTree.h"
#include "TMatrixDSymEigen.h"

class SecondShowerPurity;


class SecondShowerPurity : public art::EDAnalyzer {
public:
  explicit SecondShowerPurity(fhicl::ParameterSet const& p);
  // The compiler-generated destructor is fine for non-base
  // classes without bare pointers or other resource use.

  // Plugins should not be copied or assigned.
  SecondShowerPurity(SecondShowerPurity const&) = delete;
  SecondShowerPurity(SecondShowerPurity&&) = delete;
  SecondShowerPurity& operator=(SecondShowerPurity const&) = delete;
  SecondShowerPurity& operator=(SecondShowerPurity&&) = delete;

  // Required functions.
  void analyze(art::Event const& e) override;

  // Selected optional functions.
  void beginJob() override;
  void endJob() override;

private:

  // Declare member data here.
  art::InputTag fClusterproducer, fHTproducer, fHitproducer, fPFPproducer, fSHRproducer, fMCSproducer;

  /**
   * @brief function to builf a map linking PFParticle index to Self() attribute
   *
   * @input handle to event pfparticle record
   */
  void BuildPFPMap(const searchingfornues::ProxyPfpColl_t& pfp_pxy_col);

  // a map linking the PFP Self() attribute used for hierarchy building to the PFP index in the event record
  std::map<unsigned int, unsigned int> _pfpmap;

  /**
   * @brief build PFParticle hierarchy (i.e. slice) from parent [recursive function]
   *
   * @input pfp_pxy : parent pfparticle proxy for which to add daughters
   * @input pfp_pxy_col : evnt PFP proxy collection
   * @input slice_v : passed by reference, slice containing all PFParticles in hierarchy
   *
   */
  void AddDaughters(const searchingfornues::ProxyPfpElem_t& pfp_pxy,
        const searchingfornues::ProxyPfpColl_t& pfp_pxy_col,
        std::vector<searchingfornues::ProxyPfpElem_t>& slice_v);

  float _wire2cm, _time2cm;

  // TTree
  TTree* _tree;
  int _evt, _sub, _run;
  int _nhit;
  int _plane;
  float _charge;
  float _purity, _shrpurity;
  float _shrdot;
  float _shrdist;
  float _shrenergy1;
  float _shrenergy2;
  float _elecenergy;
  int _btpdg, _btshrpdg; // PDG of backtracked particle
  float _btmom, _btshrmom;
  int _nshr;
  float _clus_tmin, _clus_tmax;
  float _twoshrdot;
  float _eigenratio, _eigendot;
  float _gammaemin;

  // event TTree

  void ResetTTree();

  std::vector<art::Ptr<recob::Hit>> getGaussHits(const std::vector<art::Ptr<recob::Hit>> &hits,
             const art::ValidHandle<std::vector<recob::Hit> > gaushit_h);

  bool IsProtonIsolated(const std::vector<art::Ptr<recob::Hit>> &hits,
      const art::ValidHandle<std::vector<recob::Hit> > gaushit_h);

  void GammaDot(const float& gammaWire, const float& gammaTime,const int& pl,
<<<<<<< HEAD
    const TVector3& showerVtx, const TVector3& showerDir,
    float &dot, float& d2d);

=======
		const TVector3& showerVtx, const TVector3& showerDir,
		float &dot, float& d2d);

  void  PCA(const std::vector<art::Ptr<recob::Hit>> &hits, TVectorD& eigenVal, TMatrixD& eigenVec);

  float EigenDot(const int& pl,const TVector3& ShowerDir,const float& gammaWireDir,const float& gammaTimeDir);
  
>>>>>>> e09990aa
};


SecondShowerPurity::SecondShowerPurity(fhicl::ParameterSet const& p)
  : EDAnalyzer{p}  // ,
  // More initializers here.
{

  fClusterproducer = p.get< art::InputTag > ("Clusterproducer"  );
  fHTproducer      = p.get< art::InputTag > ("HTproducer","gaushitTruthMatch");
  fHitproducer     = p.get< art::InputTag > ("Hitproducer");
  fMCSproducer     = p.get< art::InputTag > ("MCSproducer","mcreco");
  fPFPproducer     = p.get< art::InputTag > ("PFPproducer");
  fSHRproducer     = p.get< art::InputTag > ("SHRproducer");

  art::ServiceHandle<art::TFileService> tfs;

  _tree = tfs->make<TTree>("_tree", "Second Shower Tagging");
  _tree->Branch("evt",&_evt,"evt/I");
  _tree->Branch("sub",&_sub,"sub/I");
  _tree->Branch("run",&_run,"run/I");
  _tree->Branch("nhit",&_nhit,"nhit/I");
  _tree->Branch("nshr",&_nshr,"nshr/I");
  _tree->Branch("btpdg",&_btpdg,"btpdg/I");
  _tree->Branch("btmom",&_btmom,"btmom/F");
  _tree->Branch("btshrpdg",&_btshrpdg,"btshrpdg/I");
  _tree->Branch("btshrmom",&_btshrmom,"btshrmom/F");
  _tree->Branch("plane",&_plane,"plane/I");
  _tree->Branch("charge",&_charge,"charge/F");
  _tree->Branch("purity",&_purity,"purity/F");
  _tree->Branch("shrpurity",&_shrpurity,"shrpurity/F");
  _tree->Branch("shrdot",&_shrdot,"shrdot/F");
  _tree->Branch("twoshrdot",&_twoshrdot,"twoshrdot/F");
  _tree->Branch("shrdist",&_shrdist,"shrdist/F");
  _tree->Branch("shrenergy1",&_shrenergy1,"shrenergy1/F");
  _tree->Branch("shrenergy2",&_shrenergy2,"shrenergy2/F");
  _tree->Branch("elecenergy",&_elecenergy,"elecenergy/F");
  _tree->Branch("clus_tmin",&_clus_tmin,"clus_tmin/F");
  _tree->Branch("clus_tmax",&_clus_tmax,"clus_tmax/F");
  _tree->Branch("eigenratio",&_eigenratio,"eigenratio/F");
  _tree->Branch("eigendot",&_eigendot,"eigendot/F");
  _tree->Branch("gammaemin",&_gammaemin,"gammaemin/F");

  /*
  _evt_tree = tfs->make<TTree>("_event_tree", "Second Shower Tagging Event Tree");
  _evt_tree->Branch("shrenergy",&_shrenergy,"shrenergy/F");
  _evt_tree->Branch("elecenergy",&_elecenergy,"elecenergy/F");
  */

  // get detector specific properties
  auto const* geom = ::lar::providerFrom<geo::Geometry>();
  auto const* detp = lar::providerFrom<detinfo::DetectorPropertiesService>();
  _wire2cm = geom->WirePitch(0,0,0);
  _time2cm = detp->SamplingRate() / 1000.0 * detp->DriftVelocity( detp->Efield(), detp->Temperature() );

  // Call appropriate consumes<>() for any products to be retrieved by this module.
}

<<<<<<< HEAD
=======
void SecondShowerPurity::ResetTTree() {

  _nhit = 0;
  _nshr = 0;
  _btpdg  = 0;
  _btmom = 0;
  _plane = -1;
  _charge = 0;
  _purity = -1;
  _shrdot = -1;
  _shrdist = -1;
  _shrenergy1 = 0;
  _shrenergy2 = 0;
  _elecenergy = 0;
  _btshrpdg = 0;
  _btshrmom = 0;
  _shrpurity = -1;
  _twoshrdot = 0;
  _eigenratio = _eigendot = 0;

}
  
>>>>>>> e09990aa
void SecondShowerPurity::analyze(art::Event const& e)
{

  ResetTTree();

  auto const* detp = lar::providerFrom<detinfo::DetectorPropertiesService>();

  _evt = e.event();
  _sub = e.subRun();
  _run = e.run();

  // grab clusters themselves
  auto const& cluster_h = e.getValidHandle<std::vector<recob::Cluster> >(fClusterproducer);
  // get hits associated to clusters
  art::FindManyP<recob::Hit> clus_hit_assn_v(cluster_h, e, fClusterproducer);
  // grab hits themselves
  auto const& hit_h = e.getValidHandle<std::vector<recob::Hit> >(fHitproducer);

  // load hits <-> truth associations
  auto const& assocMCPart = std::unique_ptr<art::FindManyP<simb::MCParticle,anab::BackTrackerHitMatchingData> >(new art::FindManyP<simb::MCParticle,anab::BackTrackerHitMatchingData>(hit_h, e, fHTproducer));

  // load MCTruth
  //auto const& mcparticle_h = e.getValidHandle<std::vector<simb::MCParticle> >(fMCPproducer);
  auto const& mcshower_h   = e.getValidHandle<std::vector<sim::MCShower> >(fMCSproducer);


  // grab PFParticles in event
  searchingfornues::ProxyPfpColl_t const& pfp_proxy = proxy::getCollection<std::vector<recob::PFParticle> >(e,fPFPproducer,
<<<<<<< HEAD
                              proxy::withAssociated<larpandoraobj::PFParticleMetadata>(fPFPproducer),
                              proxy::withAssociated<recob::Cluster>(fPFPproducer),
                              proxy::withAssociated<recob::Slice>(fPFPproducer),
                              proxy::withAssociated<recob::Track>(fPFPproducer),
                              proxy::withAssociated<recob::Vertex>(fPFPproducer),
                              proxy::withAssociated<recob::PCAxis>(fPFPproducer),
                              proxy::withAssociated<recob::Shower>(fSHRproducer),
                              proxy::withAssociated<recob::SpacePoint>(fPFPproducer));

=======
													    proxy::withAssociated<larpandoraobj::PFParticleMetadata>(fPFPproducer),
													    proxy::withAssociated<recob::Cluster>(fPFPproducer),
													    proxy::withAssociated<recob::Slice>(fPFPproducer),
													    proxy::withAssociated<recob::Track>(fPFPproducer),
													    proxy::withAssociated<recob::Vertex>(fPFPproducer),
													    proxy::withAssociated<recob::PCAxis>(fPFPproducer),
													    proxy::withAssociated<recob::Shower>(fSHRproducer));
  
  // grab cluster proxy for PFParticles
  searchingfornues::ProxyClusColl_t const& clus_proxy = proxy::getCollection<std::vector<recob::Cluster> >(e, fPFPproducer, proxy::withAssociated<recob::Hit>(fPFPproducer));
  
>>>>>>> e09990aa
  // build PFParticle map  for this event
  BuildPFPMap(pfp_proxy);


  // vector of BtPart for backtracking
  std::vector<searchingfornues::BtPart> Gamma_v;
  
  // loop through MCParticles and identify gammas
  float _gammaemin = 1e6;
  for ( unsigned int im=0; im< mcshower_h->size(); ++im ) {

    const auto& mcs = mcshower_h->at(im);
    
    if ( ( (mcs.PdgCode() == 22) && (mcs.MotherPdgCode() == 111) && (mcs.Process() == "Decay") && (mcs.MotherProcess() == "primary") ) || (fabs(mcs.PdgCode()) == 11) ) 
      
      Gamma_v.push_back( searchingfornues::BtPart(mcs.PdgCode(),
						  mcs.Start().Momentum().Px() * 0.001,
						  mcs.Start().Momentum().Py() * 0.001,
						  mcs.Start().Momentum().Pz() * 0.001,
						  mcs.Start().Momentum().E() * 0.001, 
						  mcs.DaughterTrackID()) );

    if (mcs.PdgCode() == 11) { _elecenergy = mcs.Start().Momentum().E(); }

    if (mcs.PdgCode() == 22 && (mcs.MotherPdgCode() == 111 && mcs.Process() == "Decay" && mcs.MotherProcess() == "primary") )   { 
      if (mcs.DetProfile().E() < _gammaemin) { _gammaemin = mcs.DetProfile().E(); }
    }// if pi0 gamma
    
  }// for all MCParticles


  // collect PFParticle hierarchy originating from this neutrino candidate
  std::vector<searchingfornues::ProxyPfpElem_t> slice_pfp_v;

  // grab candidate electron direction
  for (const searchingfornues::ProxyPfpElem_t& pfp_pxy : pfp_proxy) {
    //  find neutrino candidate
    if (pfp_pxy->IsPrimary() == false) continue;

    auto PDG = fabs(pfp_pxy->PdgCode());

    if (PDG != 12) continue;

    AddDaughters(pfp_pxy, pfp_proxy, slice_pfp_v);

  }// for all proxys
<<<<<<< HEAD

  TVector3 ShowerVtx, ShowerDir;
  _shrenergy = 0;

=======
  
  TVector3 ShowerVtx1, ShowerDir1;
  TVector3 ShowerVtx2, ShowerDir2;
  _shrenergy1 = 0;
  _shrenergy2 = 0;
  
>>>>>>> e09990aa
  // go through slice and find shower-like particles
  for (size_t p=0; p < slice_pfp_v.size(); p++) {

    auto pfp_pxy = slice_pfp_v[p];

    auto ass_shr_v = pfp_pxy.get<recob::Shower>();

    if (ass_shr_v.size() != 1) continue;

    auto trkshrscore = searchingfornues::GetTrackShowerScore(pfp_pxy);

    if (trkshrscore > 0.5) continue;

    auto shr = ass_shr_v[0];
<<<<<<< HEAD

    if (shr->Energy()[2] < _shrenergy) continue;

    _shrenergy = shr->Energy()[2];

    ShowerVtx = shr->ShowerStart();
    ShowerDir = shr->Direction();

  }// for all proxys in slice

  // vector of BtPart for backtracking
  std::vector<searchingfornues::BtPart> Gamma_v;

  // loop through MCParticles and identify gammas
  for ( unsigned int im=0; im< mcshower_h->size(); ++im ) {
    const auto& mcs = mcshower_h->at(im);
    if (mcs.PdgCode() == 22)

      Gamma_v.push_back( searchingfornues::BtPart(mcs.PdgCode(),
              mcs.Start().Momentum().Px() * 0.001,
              mcs.Start().Momentum().Py() * 0.001,
              mcs.Start().Momentum().Pz() * 0.001,
              mcs.Start().Momentum().E() * 0.001,
              mcs.DaughterTrackID()) );

  }// for all MCParticles

  std::cout << "GAMMA there are " << Gamma_v.size() << " protons in the event" << std::endl;

  // loop through clusters
  for (size_t c=0; c < cluster_h->size(); c++) {

=======
    
    if (shr->Energy()[2] > _shrenergy1) {
    _shrenergy1 = shr->Energy()[2];
    ShowerVtx1 = shr->ShowerStart();
    ShowerDir1 = shr->Direction();  
    }    

    else if (shr->Energy()[2] > _shrenergy2) {
    _shrenergy2 = shr->Energy()[2];
    ShowerVtx2 = shr->ShowerStart();
    ShowerDir2 = shr->Direction();  
    }    

    // backtrack this shower candidate
    // get hits associated to this PFParticle through the clusters
    std::vector<art::Ptr<recob::Hit> > pfp_hit_v;
    auto clus_pxy_v = pfp_pxy.get<recob::Cluster>();
    if (clus_pxy_v.size() != 0) {
      for (auto ass_clus : clus_pxy_v) {
	// get cluster proxy
	const auto& clus = clus_proxy[ass_clus.key()];
	auto clus_hit_v = clus.get<recob::Hit>();
	for (const auto& hit : clus_hit_v)
	  pfp_hit_v.push_back(hit);
      }// for all clusters associated to PFP
    }
    float completeness = 0;
    _btshrpdg = 0;
    _btshrmom = 0;
    _shrpurity = 0;
    auto btpartidx = getAssocBtPart(pfp_hit_v,assocMCPart,Gamma_v,_shrpurity,completeness);
    if (btpartidx > 0) {
      _btshrpdg = Gamma_v.at(btpartidx).pdg;
      _btshrmom = Gamma_v.at(btpartidx).e;
    }
    
  }// for all proxys in slice

  _twoshrdot = ShowerDir1.Dot(ShowerDir2);
  _twoshrdot /= ShowerDir1.Mag();
  _twoshrdot /= ShowerDir2.Mag();

  // if no shower nue candidate -> skip event
  if (_shrenergy1 == 0)
    return;

  size_t nclusters = 0;
  
  // loop through clusters
  for (size_t c=0; c < cluster_h->size(); c++) {
>>>>>>> e09990aa
    auto clus = cluster_h->at(c);

    // get associated hits
    auto clus_hit_v = clus_hit_assn_v.at( c );

    if (clus_hit_v.size() < 10) continue;

<<<<<<< HEAD
=======
    nclusters += 1;
    
>>>>>>> e09990aa
    float completeness = 0;

    // is the proton isolated?
    //if (IsProtonIsolated(clus_hit_v,hit_h) == false) continue;

    // create vector of gaushits corresponding to new proton hits
    auto gaushit_hit_v = getGaussHits(clus_hit_v, hit_h);
<<<<<<< HEAD

    //if ((gaushit_hit_v.at(0))->WireID().Plane != 2) continue;

=======
    
    _clus_tmin = clus.StartTick() * _time2cm;
    _clus_tmax = clus.EndTick()   * _time2cm;
    
>>>>>>> e09990aa
    _plane = (gaushit_hit_v.at(0))->WireID().Plane;
    _nhit  = gaushit_hit_v.size();
    _charge = 0.;
    _purity = 0.;

    _shrdot = 1e6;
    _shrdist = 1e6;

    float gammaWire = 0;
    float gammaTime = 0;

    for (size_t hi=0; hi < gaushit_hit_v.size(); hi++) {
      auto hit = gaushit_hit_v.at(hi);
      gammaWire += hit->WireID().Wire * _wire2cm * hit->Integral();
      gammaTime += (hit->PeakTime() - detp->TriggerOffset())  * _time2cm * hit->Integral();
      _charge += hit->Integral();
    }
<<<<<<< HEAD
    gammaWire /= (gaushit_hit_v.size() * _charge);
    gammaTime /= (gaushit_hit_v.size() * _charge);

    //if (_shrenergy > 0)
    GammaDot(gammaWire, gammaTime, _plane, ShowerVtx, ShowerDir, _shrdot, _shrdist);

    getAssocBtPart(gaushit_hit_v,assocMCPart,Gamma_v,_purity,completeness);

=======
    gammaWire /= _charge;
    gammaTime /= _charge;

    std::cout << "Gamma [wire,time] -> [ " << gammaWire << ", " << gammaTime << " ]"  << std::endl;
    
    GammaDot(gammaWire, gammaTime, _plane, ShowerVtx1, ShowerDir1, _shrdot, _shrdist);

    TVectorD eigenVal(2);
    TMatrixD eigenVec(2,2);
    PCA(clus_hit_v, eigenVal, eigenVec);

    _eigenratio = eigenVal(0) / eigenVal(1);

    // get dot-product between principal eigenvector and shower direction
    _eigendot = EigenDot(_plane, ShowerDir1, eigenVec(0,0), eigenVec(0,1));
    
    auto btpartidx = getAssocBtPart(gaushit_hit_v,assocMCPart,Gamma_v,_purity,completeness);
    if (btpartidx < 0) {
      _btpdg = 0;
      _btmom = 0;
    }
    else {
      _btpdg = Gamma_v.at(btpartidx).pdg; 
      _btmom = Gamma_v.at(btpartidx).e;
    }
    
>>>>>>> e09990aa
    _tree->Fill();

    std::cout << "GAMMA Found " << gaushit_hit_v.size() << " matching original " << clus_hit_v.size() << " proton hits" << std::endl;
    std::cout << "GAMMA This cluster has " << gaushit_hit_v.size() << " hits and a purity/completenss of [ "
        << _purity << ", " << completeness << " ]" << std::endl;
    std::cout << "GAMMA" << std::endl;
<<<<<<< HEAD

  }// for all MCparticles

=======
    
  }// for all clusters

  if (nclusters == 0) { _tree->Fill(); }
  
>>>>>>> e09990aa
  return;
}


void SecondShowerPurity::GammaDot(const float& gammaWire, const float& gammaTime,const int& pl,
          const TVector3& showerVtx, const TVector3& showerDir,
          float &dot, float& d2d) {

  auto const* geom = ::lar::providerFrom<geo::Geometry>();

  auto Vtxwire = geom->WireCoordinate(showerVtx[1],showerVtx[2],geo::PlaneID(0,0,pl)) * _wire2cm;
  auto Vtxtime = showerVtx[0];

  auto Dirwire = geom->WireCoordinate(showerDir[1],showerDir[2],geo::PlaneID(0,0,pl)) * _wire2cm;
  auto Dirtime = showerDir[0];

<<<<<<< HEAD
=======
  std::cout << "Shower Dir [x,y,z] -> [ " << showerDir[0] << ", " << showerDir[1] << ", " << showerDir[2] << " ]"  << std::endl;
  std::cout << "Shower Vtx [x,y,z] -> [ " << showerVtx[0] << ", " << showerVtx[1] << ", " << showerVtx[2] << " ]"  << std::endl;

  std::cout << "Shower Dir [wire,time] -> [ " << Dirwire << ", " << Dirtime << " ]"  << std::endl;
  std::cout << "Shower Vtx [wire,time] -> [ " << Vtxwire << ", " << Vtxtime << " ]"  << std::endl;


  
>>>>>>> e09990aa
  TVector3 showerDir2D(Dirwire,Dirtime,0.);
  TVector3 gammaDir2D(gammaWire-Vtxwire,gammaTime-Vtxtime,0.);

  d2d = sqrt( ((gammaWire - Vtxwire) * (gammaWire - Vtxwire)) +
        ((gammaTime - Vtxtime) * (gammaTime - Vtxtime)) );

  dot = showerDir2D.Dot(gammaDir2D);
  dot /= showerDir2D.Mag();
  dot /= gammaDir2D.Mag();
<<<<<<< HEAD
=======
  
  std::cout << "dot product : " << dot << std::endl;
  std::cout << std::endl;
>>>>>>> e09990aa

  return;
}

float SecondShowerPurity::EigenDot(const int& pl,const TVector3& ShowerDir,const float& gammaWireDir,const float& gammaTimeDir) { 

  auto const* geom = ::lar::providerFrom<geo::Geometry>();
  
  auto Dirwire = geom->WireCoordinate(ShowerDir[1],ShowerDir[2],geo::PlaneID(0,0,pl)) * _wire2cm;
  auto Dirtime = ShowerDir[0];

  float dot = Dirwire * gammaWireDir + Dirtime * gammaTimeDir;
  dot /= sqrt( Dirwire * Dirwire + Dirtime * Dirtime);
  dot /= sqrt( gammaWireDir * gammaWireDir + gammaTimeDir * gammaTimeDir);

  return dot;
}

std::vector<art::Ptr<recob::Hit>> SecondShowerPurity::getGaussHits(const std::vector<art::Ptr<recob::Hit>> &hits,
<<<<<<< HEAD
                const art::ValidHandle<std::vector<recob::Hit> > gaushit_h) {

=======
								   const art::ValidHandle<std::vector<recob::Hit> > gaushit_h) {
  
>>>>>>> e09990aa
  std::vector<art::Ptr<recob::Hit> > gaushit_v;

  for (size_t h1=0; h1 < hits.size(); h1++) {

    auto protonhit = hits.at(h1);

    for (size_t h2=0; h2 < gaushit_h->size(); h2++) {

      auto gaushit = gaushit_h->at(h2);



      // if idntical, add to output vector
      if ( (fabs(protonhit->PeakTime() - gaushit.PeakTime()) < 0.001) &&
     (fabs(protonhit->WireID().Wire - gaushit.WireID().Wire) == 0) )

  gaushit_v.push_back( art::Ptr<recob::Hit>(gaushit_h,h2) );

    }// for gaushits
  }// for proton cluster's hits

  return gaushit_v;
}

void  SecondShowerPurity::PCA(const std::vector<art::Ptr<recob::Hit>> &hits, TVectorD& eigenVal, TMatrixD& eigenVec) {

  auto const* detp = lar::providerFrom<detinfo::DetectorPropertiesService>();

  // x -> wire
  // y -> time

  // find average w,t
  float wavg = 0;
  float tavg = 0;
  for (size_t h=0; h < hits.size(); h++) {
    
    auto hit = hits.at(h);
    auto wire = hit->WireID().Wire * _wire2cm;
    auto time = ( hit->PeakTime() - detp->TriggerOffset() )   * _time2cm;

    wavg += wire;
    tavg += time;

  }// for all his

  wavg /= hits.size();
  tavg /= hits.size();

  float norm = 1. / hits.size();

  // build matrix
  TMatrixDSym HitMatrix(2);
  
  for (size_t h=0; h < hits.size(); h++) {
    
    auto hit = hits.at(h);
    auto wire = hit->WireID().Wire * _wire2cm;
    auto time = ( hit->PeakTime() - detp->TriggerOffset() )   * _time2cm;

    double x = wire - wavg;
    double y = time - tavg;
    
    HitMatrix(0,0) += x*x*norm;
    HitMatrix(0,1) += x*y*norm;
    HitMatrix(1,0) += x*y*norm;
    HitMatrix(1,1) += y*y*norm;

  }// for all hits
  
  const TMatrixDSymEigen me(HitMatrix);
  eigenVal = me.GetEigenValues();
  eigenVec = me.GetEigenVectors();
  
  std::cout << "Matrix contents : [ " << HitMatrix(0,0) << ", " << HitMatrix(1,0) << " ], [ "<< HitMatrix(0,1) << ", " << HitMatrix(1,1) << " ] " << std::endl;

  for (int i=0; i<2; ++i) 
    std::cout << "\t eigenvalue " << eigenVal(i) << " has eigenvector [" << eigenVec(0, i) << "," << eigenVec(1, i) << " ]" << std::endl;
  
  return; 
}

bool SecondShowerPurity::IsProtonIsolated(const std::vector<art::Ptr<recob::Hit>> &hits,
               const art::ValidHandle<std::vector<recob::Hit> > gaushit_h) {

  float TimeMin = 1e6;
  float TimeMax = 0;
  float WireMin = 1e4;
  float WireMax = 0;

  std::vector< std::pair<float,float> > protonHitCoordinates_v;

  for (size_t h1=0; h1 < hits.size(); h1++) {

    auto protonhit = hits.at(h1);
    auto wire = protonhit->WireID().Wire * _wire2cm;
    auto time = protonhit->PeakTime() * _time2cm;

    protonHitCoordinates_v.push_back( std::make_pair(wire,time) );

    if (time < TimeMin) { TimeMin = time; }
    if (time > TimeMax) { TimeMax = time; }
    if (wire < WireMin) { WireMin = wire; }
    if (wire > WireMax) { WireMax = wire; }

  }// end proton loop

  size_t nclose = 0;

  // loop through gauss hits

  for (size_t h2=0; h2 < gaushit_h->size(); h2++) {

      auto gaushit = gaushit_h->at(h2);

      auto gTime = gaushit.PeakTime() * _time2cm;
      auto gWire = gaushit.WireID().Wire * _wire2cm;

      if (gTime < (TimeMin - 5) ) continue;
      if (gTime > (TimeMax + 5) ) continue;
      if (gWire < (WireMin - 5) ) continue;
      if (gWire > (WireMax + 5) ) continue;

      float d2dmin = 1e4;

      // made it this far, the hit is in a 5 cm box. compute 2D distance
      for (size_t p=0; p < protonHitCoordinates_v.size(); p++) {

  auto coord = protonHitCoordinates_v.at(p);
  float d2d = sqrt( (coord.first - gWire)*(coord.first - gWire) + (coord.second - gTime)*(coord.second - gTime) );

  if (d2d < d2dmin) { d2dmin = d2d; }

      }// for all proton hits

      // if hits are overlapping -> skip
      if (d2dmin < 1e-3) continue;

      if (d2dmin < 2.0) { nclose += 1; }

  }// for all gaushits

  if (nclose < 3) return true;

  return false;
}

 void SecondShowerPurity::BuildPFPMap(const searchingfornues::ProxyPfpColl_t& pfp_pxy_col) {

   _pfpmap.clear();

   unsigned int p=0;
   for (const auto& pfp_pxy : pfp_pxy_col) {
     _pfpmap[pfp_pxy->Self()] = p;
     p++;
   }

   return;
 }// BuildPFPMap

 void SecondShowerPurity::AddDaughters(const searchingfornues::ProxyPfpElem_t& pfp_pxy,
            const searchingfornues::ProxyPfpColl_t& pfp_pxy_col,
            std::vector<searchingfornues::ProxyPfpElem_t>& slice_v) {

   auto daughters = pfp_pxy->Daughters();

   slice_v.push_back(pfp_pxy);

   for(auto const& daughterid : daughters) {

     if (_pfpmap.find(daughterid) == _pfpmap.end()) {
       std::cout << "Did not find DAUGHTERID in map! error"<< std::endl;
       continue;
     }

     // const art::Ptr<recob::PFParticle> pfp_pxy(pfp_pxy_col, _pfpmap.at(daughterid) );
     auto pfp_pxy2 = pfp_pxy_col.begin();
     for (size_t j=0; j<_pfpmap.at(daughterid); ++j) ++pfp_pxy2;
     // const T& pfp_pxy2 = (pfp_pxy_col.begin()+_pfpmap.at(daughterid));

     AddDaughters(*pfp_pxy2, pfp_pxy_col, slice_v);

   }// for all daughters

   return;
 }// AddDaughters


void SecondShowerPurity::beginJob()
{
  // Implementation of optional member function here.
}

void SecondShowerPurity::endJob()
{
  // Implementation of optional member function here.
}

DEFINE_ART_MODULE(SecondShowerPurity)<|MERGE_RESOLUTION|>--- conflicted
+++ resolved
@@ -115,19 +115,13 @@
       const art::ValidHandle<std::vector<recob::Hit> > gaushit_h);
 
   void GammaDot(const float& gammaWire, const float& gammaTime,const int& pl,
-<<<<<<< HEAD
     const TVector3& showerVtx, const TVector3& showerDir,
     float &dot, float& d2d);
 
-=======
-		const TVector3& showerVtx, const TVector3& showerDir,
-		float &dot, float& d2d);
-
   void  PCA(const std::vector<art::Ptr<recob::Hit>> &hits, TVectorD& eigenVal, TMatrixD& eigenVec);
 
   float EigenDot(const int& pl,const TVector3& ShowerDir,const float& gammaWireDir,const float& gammaTimeDir);
-  
->>>>>>> e09990aa
+
 };
 
 
@@ -186,8 +180,6 @@
   // Call appropriate consumes<>() for any products to be retrieved by this module.
 }
 
-<<<<<<< HEAD
-=======
 void SecondShowerPurity::ResetTTree() {
 
   _nhit = 0;
@@ -209,8 +201,7 @@
   _eigenratio = _eigendot = 0;
 
 }
-  
->>>>>>> e09990aa
+
 void SecondShowerPurity::analyze(art::Event const& e)
 {
 
@@ -239,120 +230,31 @@
 
   // grab PFParticles in event
   searchingfornues::ProxyPfpColl_t const& pfp_proxy = proxy::getCollection<std::vector<recob::PFParticle> >(e,fPFPproducer,
-<<<<<<< HEAD
                               proxy::withAssociated<larpandoraobj::PFParticleMetadata>(fPFPproducer),
                               proxy::withAssociated<recob::Cluster>(fPFPproducer),
                               proxy::withAssociated<recob::Slice>(fPFPproducer),
                               proxy::withAssociated<recob::Track>(fPFPproducer),
                               proxy::withAssociated<recob::Vertex>(fPFPproducer),
                               proxy::withAssociated<recob::PCAxis>(fPFPproducer),
-                              proxy::withAssociated<recob::Shower>(fSHRproducer),
-                              proxy::withAssociated<recob::SpacePoint>(fPFPproducer));
-
-=======
-													    proxy::withAssociated<larpandoraobj::PFParticleMetadata>(fPFPproducer),
-													    proxy::withAssociated<recob::Cluster>(fPFPproducer),
-													    proxy::withAssociated<recob::Slice>(fPFPproducer),
-													    proxy::withAssociated<recob::Track>(fPFPproducer),
-													    proxy::withAssociated<recob::Vertex>(fPFPproducer),
-													    proxy::withAssociated<recob::PCAxis>(fPFPproducer),
-													    proxy::withAssociated<recob::Shower>(fSHRproducer));
-  
+                              proxy::withAssociated<recob::Shower>(fSHRproducer));
+
   // grab cluster proxy for PFParticles
   searchingfornues::ProxyClusColl_t const& clus_proxy = proxy::getCollection<std::vector<recob::Cluster> >(e, fPFPproducer, proxy::withAssociated<recob::Hit>(fPFPproducer));
-  
->>>>>>> e09990aa
+
   // build PFParticle map  for this event
   BuildPFPMap(pfp_proxy);
 
 
   // vector of BtPart for backtracking
   std::vector<searchingfornues::BtPart> Gamma_v;
-  
+
   // loop through MCParticles and identify gammas
   float _gammaemin = 1e6;
   for ( unsigned int im=0; im< mcshower_h->size(); ++im ) {
 
     const auto& mcs = mcshower_h->at(im);
-    
-    if ( ( (mcs.PdgCode() == 22) && (mcs.MotherPdgCode() == 111) && (mcs.Process() == "Decay") && (mcs.MotherProcess() == "primary") ) || (fabs(mcs.PdgCode()) == 11) ) 
-      
-      Gamma_v.push_back( searchingfornues::BtPart(mcs.PdgCode(),
-						  mcs.Start().Momentum().Px() * 0.001,
-						  mcs.Start().Momentum().Py() * 0.001,
-						  mcs.Start().Momentum().Pz() * 0.001,
-						  mcs.Start().Momentum().E() * 0.001, 
-						  mcs.DaughterTrackID()) );
-
-    if (mcs.PdgCode() == 11) { _elecenergy = mcs.Start().Momentum().E(); }
-
-    if (mcs.PdgCode() == 22 && (mcs.MotherPdgCode() == 111 && mcs.Process() == "Decay" && mcs.MotherProcess() == "primary") )   { 
-      if (mcs.DetProfile().E() < _gammaemin) { _gammaemin = mcs.DetProfile().E(); }
-    }// if pi0 gamma
-    
-  }// for all MCParticles
-
-
-  // collect PFParticle hierarchy originating from this neutrino candidate
-  std::vector<searchingfornues::ProxyPfpElem_t> slice_pfp_v;
-
-  // grab candidate electron direction
-  for (const searchingfornues::ProxyPfpElem_t& pfp_pxy : pfp_proxy) {
-    //  find neutrino candidate
-    if (pfp_pxy->IsPrimary() == false) continue;
-
-    auto PDG = fabs(pfp_pxy->PdgCode());
-
-    if (PDG != 12) continue;
-
-    AddDaughters(pfp_pxy, pfp_proxy, slice_pfp_v);
-
-  }// for all proxys
-<<<<<<< HEAD
-
-  TVector3 ShowerVtx, ShowerDir;
-  _shrenergy = 0;
-
-=======
-  
-  TVector3 ShowerVtx1, ShowerDir1;
-  TVector3 ShowerVtx2, ShowerDir2;
-  _shrenergy1 = 0;
-  _shrenergy2 = 0;
-  
->>>>>>> e09990aa
-  // go through slice and find shower-like particles
-  for (size_t p=0; p < slice_pfp_v.size(); p++) {
-
-    auto pfp_pxy = slice_pfp_v[p];
-
-    auto ass_shr_v = pfp_pxy.get<recob::Shower>();
-
-    if (ass_shr_v.size() != 1) continue;
-
-    auto trkshrscore = searchingfornues::GetTrackShowerScore(pfp_pxy);
-
-    if (trkshrscore > 0.5) continue;
-
-    auto shr = ass_shr_v[0];
-<<<<<<< HEAD
-
-    if (shr->Energy()[2] < _shrenergy) continue;
-
-    _shrenergy = shr->Energy()[2];
-
-    ShowerVtx = shr->ShowerStart();
-    ShowerDir = shr->Direction();
-
-  }// for all proxys in slice
-
-  // vector of BtPart for backtracking
-  std::vector<searchingfornues::BtPart> Gamma_v;
-
-  // loop through MCParticles and identify gammas
-  for ( unsigned int im=0; im< mcshower_h->size(); ++im ) {
-    const auto& mcs = mcshower_h->at(im);
-    if (mcs.PdgCode() == 22)
+
+    if ( ( (mcs.PdgCode() == 22) && (mcs.MotherPdgCode() == 111) && (mcs.Process() == "Decay") && (mcs.MotherProcess() == "primary") ) || (fabs(mcs.PdgCode()) == 11) )
 
       Gamma_v.push_back( searchingfornues::BtPart(mcs.PdgCode(),
               mcs.Start().Momentum().Px() * 0.001,
@@ -361,26 +263,62 @@
               mcs.Start().Momentum().E() * 0.001,
               mcs.DaughterTrackID()) );
 
+    if (mcs.PdgCode() == 11) { _elecenergy = mcs.Start().Momentum().E(); }
+
+    if (mcs.PdgCode() == 22 && (mcs.MotherPdgCode() == 111 && mcs.Process() == "Decay" && mcs.MotherProcess() == "primary") )   {
+      if (mcs.DetProfile().E() < _gammaemin) { _gammaemin = mcs.DetProfile().E(); }
+    }// if pi0 gamma
+
   }// for all MCParticles
 
-  std::cout << "GAMMA there are " << Gamma_v.size() << " protons in the event" << std::endl;
-
-  // loop through clusters
-  for (size_t c=0; c < cluster_h->size(); c++) {
-
-=======
-    
+
+  // collect PFParticle hierarchy originating from this neutrino candidate
+  std::vector<searchingfornues::ProxyPfpElem_t> slice_pfp_v;
+
+  // grab candidate electron direction
+  for (const searchingfornues::ProxyPfpElem_t& pfp_pxy : pfp_proxy) {
+    //  find neutrino candidate
+    if (pfp_pxy->IsPrimary() == false) continue;
+
+    auto PDG = fabs(pfp_pxy->PdgCode());
+
+    if (PDG != 12) continue;
+
+    AddDaughters(pfp_pxy, pfp_proxy, slice_pfp_v);
+
+  }// for all proxys
+
+  TVector3 ShowerVtx1, ShowerDir1;
+  TVector3 ShowerVtx2, ShowerDir2;
+  _shrenergy1 = 0;
+  _shrenergy2 = 0;
+
+  // go through slice and find shower-like particles
+  for (size_t p=0; p < slice_pfp_v.size(); p++) {
+
+    auto pfp_pxy = slice_pfp_v[p];
+
+    auto ass_shr_v = pfp_pxy.get<recob::Shower>();
+
+    if (ass_shr_v.size() != 1) continue;
+
+    auto trkshrscore = searchingfornues::GetTrackShowerScore(pfp_pxy);
+
+    if (trkshrscore > 0.5) continue;
+
+    auto shr = ass_shr_v[0];
+
     if (shr->Energy()[2] > _shrenergy1) {
     _shrenergy1 = shr->Energy()[2];
     ShowerVtx1 = shr->ShowerStart();
-    ShowerDir1 = shr->Direction();  
-    }    
+    ShowerDir1 = shr->Direction();
+    }
 
     else if (shr->Energy()[2] > _shrenergy2) {
     _shrenergy2 = shr->Energy()[2];
     ShowerVtx2 = shr->ShowerStart();
-    ShowerDir2 = shr->Direction();  
-    }    
+    ShowerDir2 = shr->Direction();
+    }
 
     // backtrack this shower candidate
     // get hits associated to this PFParticle through the clusters
@@ -388,11 +326,11 @@
     auto clus_pxy_v = pfp_pxy.get<recob::Cluster>();
     if (clus_pxy_v.size() != 0) {
       for (auto ass_clus : clus_pxy_v) {
-	// get cluster proxy
-	const auto& clus = clus_proxy[ass_clus.key()];
-	auto clus_hit_v = clus.get<recob::Hit>();
-	for (const auto& hit : clus_hit_v)
-	  pfp_hit_v.push_back(hit);
+  // get cluster proxy
+  const auto& clus = clus_proxy[ass_clus.key()];
+  auto clus_hit_v = clus.get<recob::Hit>();
+  for (const auto& hit : clus_hit_v)
+    pfp_hit_v.push_back(hit);
       }// for all clusters associated to PFP
     }
     float completeness = 0;
@@ -404,7 +342,7 @@
       _btshrpdg = Gamma_v.at(btpartidx).pdg;
       _btshrmom = Gamma_v.at(btpartidx).e;
     }
-    
+
   }// for all proxys in slice
 
   _twoshrdot = ShowerDir1.Dot(ShowerDir2);
@@ -416,10 +354,9 @@
     return;
 
   size_t nclusters = 0;
-  
+
   // loop through clusters
   for (size_t c=0; c < cluster_h->size(); c++) {
->>>>>>> e09990aa
     auto clus = cluster_h->at(c);
 
     // get associated hits
@@ -427,11 +364,8 @@
 
     if (clus_hit_v.size() < 10) continue;
 
-<<<<<<< HEAD
-=======
     nclusters += 1;
-    
->>>>>>> e09990aa
+
     float completeness = 0;
 
     // is the proton isolated?
@@ -439,16 +373,10 @@
 
     // create vector of gaushits corresponding to new proton hits
     auto gaushit_hit_v = getGaussHits(clus_hit_v, hit_h);
-<<<<<<< HEAD
-
-    //if ((gaushit_hit_v.at(0))->WireID().Plane != 2) continue;
-
-=======
-    
+
     _clus_tmin = clus.StartTick() * _time2cm;
     _clus_tmax = clus.EndTick()   * _time2cm;
-    
->>>>>>> e09990aa
+
     _plane = (gaushit_hit_v.at(0))->WireID().Plane;
     _nhit  = gaushit_hit_v.size();
     _charge = 0.;
@@ -466,21 +394,11 @@
       gammaTime += (hit->PeakTime() - detp->TriggerOffset())  * _time2cm * hit->Integral();
       _charge += hit->Integral();
     }
-<<<<<<< HEAD
-    gammaWire /= (gaushit_hit_v.size() * _charge);
-    gammaTime /= (gaushit_hit_v.size() * _charge);
-
-    //if (_shrenergy > 0)
-    GammaDot(gammaWire, gammaTime, _plane, ShowerVtx, ShowerDir, _shrdot, _shrdist);
-
-    getAssocBtPart(gaushit_hit_v,assocMCPart,Gamma_v,_purity,completeness);
-
-=======
     gammaWire /= _charge;
     gammaTime /= _charge;
 
     std::cout << "Gamma [wire,time] -> [ " << gammaWire << ", " << gammaTime << " ]"  << std::endl;
-    
+
     GammaDot(gammaWire, gammaTime, _plane, ShowerVtx1, ShowerDir1, _shrdot, _shrdist);
 
     TVectorD eigenVal(2);
@@ -491,35 +409,28 @@
 
     // get dot-product between principal eigenvector and shower direction
     _eigendot = EigenDot(_plane, ShowerDir1, eigenVec(0,0), eigenVec(0,1));
-    
+
     auto btpartidx = getAssocBtPart(gaushit_hit_v,assocMCPart,Gamma_v,_purity,completeness);
     if (btpartidx < 0) {
       _btpdg = 0;
       _btmom = 0;
     }
     else {
-      _btpdg = Gamma_v.at(btpartidx).pdg; 
+      _btpdg = Gamma_v.at(btpartidx).pdg;
       _btmom = Gamma_v.at(btpartidx).e;
     }
-    
->>>>>>> e09990aa
+
     _tree->Fill();
 
     std::cout << "GAMMA Found " << gaushit_hit_v.size() << " matching original " << clus_hit_v.size() << " proton hits" << std::endl;
     std::cout << "GAMMA This cluster has " << gaushit_hit_v.size() << " hits and a purity/completenss of [ "
         << _purity << ", " << completeness << " ]" << std::endl;
     std::cout << "GAMMA" << std::endl;
-<<<<<<< HEAD
-
-  }// for all MCparticles
-
-=======
-    
+
   }// for all clusters
 
   if (nclusters == 0) { _tree->Fill(); }
-  
->>>>>>> e09990aa
+
   return;
 }
 
@@ -536,8 +447,6 @@
   auto Dirwire = geom->WireCoordinate(showerDir[1],showerDir[2],geo::PlaneID(0,0,pl)) * _wire2cm;
   auto Dirtime = showerDir[0];
 
-<<<<<<< HEAD
-=======
   std::cout << "Shower Dir [x,y,z] -> [ " << showerDir[0] << ", " << showerDir[1] << ", " << showerDir[2] << " ]"  << std::endl;
   std::cout << "Shower Vtx [x,y,z] -> [ " << showerVtx[0] << ", " << showerVtx[1] << ", " << showerVtx[2] << " ]"  << std::endl;
 
@@ -545,8 +454,7 @@
   std::cout << "Shower Vtx [wire,time] -> [ " << Vtxwire << ", " << Vtxtime << " ]"  << std::endl;
 
 
-  
->>>>>>> e09990aa
+
   TVector3 showerDir2D(Dirwire,Dirtime,0.);
   TVector3 gammaDir2D(gammaWire-Vtxwire,gammaTime-Vtxtime,0.);
 
@@ -556,20 +464,17 @@
   dot = showerDir2D.Dot(gammaDir2D);
   dot /= showerDir2D.Mag();
   dot /= gammaDir2D.Mag();
-<<<<<<< HEAD
-=======
-  
+
   std::cout << "dot product : " << dot << std::endl;
   std::cout << std::endl;
->>>>>>> e09990aa
 
   return;
 }
 
-float SecondShowerPurity::EigenDot(const int& pl,const TVector3& ShowerDir,const float& gammaWireDir,const float& gammaTimeDir) { 
+float SecondShowerPurity::EigenDot(const int& pl,const TVector3& ShowerDir,const float& gammaWireDir,const float& gammaTimeDir) {
 
   auto const* geom = ::lar::providerFrom<geo::Geometry>();
-  
+
   auto Dirwire = geom->WireCoordinate(ShowerDir[1],ShowerDir[2],geo::PlaneID(0,0,pl)) * _wire2cm;
   auto Dirtime = ShowerDir[0];
 
@@ -581,13 +486,8 @@
 }
 
 std::vector<art::Ptr<recob::Hit>> SecondShowerPurity::getGaussHits(const std::vector<art::Ptr<recob::Hit>> &hits,
-<<<<<<< HEAD
-                const art::ValidHandle<std::vector<recob::Hit> > gaushit_h) {
-
-=======
-								   const art::ValidHandle<std::vector<recob::Hit> > gaushit_h) {
-  
->>>>>>> e09990aa
+                   const art::ValidHandle<std::vector<recob::Hit> > gaushit_h) {
+
   std::vector<art::Ptr<recob::Hit> > gaushit_v;
 
   for (size_t h1=0; h1 < hits.size(); h1++) {
@@ -623,7 +523,7 @@
   float wavg = 0;
   float tavg = 0;
   for (size_t h=0; h < hits.size(); h++) {
-    
+
     auto hit = hits.at(h);
     auto wire = hit->WireID().Wire * _wire2cm;
     auto time = ( hit->PeakTime() - detp->TriggerOffset() )   * _time2cm;
@@ -640,33 +540,33 @@
 
   // build matrix
   TMatrixDSym HitMatrix(2);
-  
+
   for (size_t h=0; h < hits.size(); h++) {
-    
+
     auto hit = hits.at(h);
     auto wire = hit->WireID().Wire * _wire2cm;
     auto time = ( hit->PeakTime() - detp->TriggerOffset() )   * _time2cm;
 
     double x = wire - wavg;
     double y = time - tavg;
-    
+
     HitMatrix(0,0) += x*x*norm;
     HitMatrix(0,1) += x*y*norm;
     HitMatrix(1,0) += x*y*norm;
     HitMatrix(1,1) += y*y*norm;
 
   }// for all hits
-  
+
   const TMatrixDSymEigen me(HitMatrix);
   eigenVal = me.GetEigenValues();
   eigenVec = me.GetEigenVectors();
-  
+
   std::cout << "Matrix contents : [ " << HitMatrix(0,0) << ", " << HitMatrix(1,0) << " ], [ "<< HitMatrix(0,1) << ", " << HitMatrix(1,1) << " ] " << std::endl;
 
-  for (int i=0; i<2; ++i) 
+  for (int i=0; i<2; ++i)
     std::cout << "\t eigenvalue " << eigenVal(i) << " has eigenvector [" << eigenVec(0, i) << "," << eigenVec(1, i) << " ]" << std::endl;
-  
-  return; 
+
+  return;
 }
 
 bool SecondShowerPurity::IsProtonIsolated(const std::vector<art::Ptr<recob::Hit>> &hits,
