#ifndef COMMONDEFS_TYPEDEFS_H
#define COMMONDEFS_TYPEDEFS_H

#include "art/Framework/Principal/Event.h"

#include "lardataobj/RecoBase/PFParticle.h"
#include "lardataobj/RecoBase/Cluster.h"
#include "lardataobj/RecoBase/Slice.h"
#include "lardataobj/RecoBase/Hit.h"
#include "lardataobj/RecoBase/Shower.h"
#include "lardataobj/RecoBase/Track.h"
#include "lardataobj/RecoBase/Vertex.h"

#include "lardataobj/AnalysisBase/Calorimetry.h"
<<<<<<< HEAD
=======
#include "lardataobj/AnalysisBase/ParticleID.h"
>>>>>>> 0f84796e

#include "lardataobj/RecoBase/PFParticleMetadata.h"
#include "lardata/RecoBaseProxy/ProxyBase.h"

namespace searchingfornues {

  using ProxyPfpColl_t = decltype(proxy::getCollection<std::vector<recob::PFParticle> >(
					      std::declval<art::Event>(),std::declval<art::InputTag>(),
                                              proxy::withAssociated<larpandoraobj::PFParticleMetadata>(std::declval<art::InputTag>()),
                                              proxy::withAssociated<recob::Cluster>(std::declval<art::InputTag>()),
                                              proxy::withAssociated<recob::Slice>(std::declval<art::InputTag>()),
                                              proxy::withAssociated<recob::Track>(std::declval<art::InputTag>()),
                                              proxy::withAssociated<recob::Vertex>(std::declval<art::InputTag>()),
                                              proxy::withAssociated<recob::Shower>(std::declval<art::InputTag>())) );
  using ProxyPfpElem_t = ProxyPfpColl_t::element_proxy_t;

  // proxy to connect cluster to hit
  using ProxyClusColl_t = decltype(proxy::getCollection<std::vector<recob::Cluster> >(
										      std::declval<art::Event>(),std::declval<art::InputTag>(),
										      proxy::withAssociated<recob::Hit>(std::declval<art::InputTag>()) ) );
  using ProxyClusElem_t = ProxyClusColl_t::element_proxy_t;

<<<<<<< HEAD
  using ProxyTkCaloColl_t = decltype(proxy::getCollection<std::vector<recob::Track> >(
										      std::declval<art::Event>(),std::declval<art::InputTag>(),
										      proxy::withAssociated<anab::Calorimetry>(std::declval<art::InputTag>()) ) );
  using ProxyTkCaloElem_t = ProxyTkCaloColl_t::element_proxy_t;
=======
  // proxy to connect track to calorimetry object
  using ProxyCaloColl_t = decltype(proxy::getCollection<std::vector<recob::Track> >(
										      std::declval<art::Event>(),std::declval<art::InputTag>(),
										      proxy::withAssociated<anab::Calorimetry>(std::declval<art::InputTag>()) ) );
  using ProxyCaloElem_t = ProxyCaloColl_t::element_proxy_t;

  // proxy to connect track to PID object
  using ProxyPIDColl_t = decltype(proxy::getCollection<std::vector<recob::Track> >(
										   std::declval<art::Event>(),std::declval<art::InputTag>(),
										   proxy::withAssociated<anab::ParticleID>(std::declval<art::InputTag>()) ) );
  using ProxyPIDElem_t = ProxyPIDColl_t::element_proxy_t;

>>>>>>> 0f84796e
}

#endif<|MERGE_RESOLUTION|>--- conflicted
+++ resolved
@@ -12,10 +12,7 @@
 #include "lardataobj/RecoBase/Vertex.h"
 
 #include "lardataobj/AnalysisBase/Calorimetry.h"
-<<<<<<< HEAD
-=======
 #include "lardataobj/AnalysisBase/ParticleID.h"
->>>>>>> 0f84796e
 
 #include "lardataobj/RecoBase/PFParticleMetadata.h"
 #include "lardata/RecoBaseProxy/ProxyBase.h"
@@ -38,12 +35,6 @@
 										      proxy::withAssociated<recob::Hit>(std::declval<art::InputTag>()) ) );
   using ProxyClusElem_t = ProxyClusColl_t::element_proxy_t;
 
-<<<<<<< HEAD
-  using ProxyTkCaloColl_t = decltype(proxy::getCollection<std::vector<recob::Track> >(
-										      std::declval<art::Event>(),std::declval<art::InputTag>(),
-										      proxy::withAssociated<anab::Calorimetry>(std::declval<art::InputTag>()) ) );
-  using ProxyTkCaloElem_t = ProxyTkCaloColl_t::element_proxy_t;
-=======
   // proxy to connect track to calorimetry object
   using ProxyCaloColl_t = decltype(proxy::getCollection<std::vector<recob::Track> >(
 										      std::declval<art::Event>(),std::declval<art::InputTag>(),
@@ -56,7 +47,6 @@
 										   proxy::withAssociated<anab::ParticleID>(std::declval<art::InputTag>()) ) );
   using ProxyPIDElem_t = ProxyPIDColl_t::element_proxy_t;
 
->>>>>>> 0f84796e
 }
 
 #endif