#include "pandoramodules_microboone.fcl"
#include "shrreco3d.fcl"
#include "trackproducerfrompfparticle.fcl"
#include "calorimetry_microboone.fcl"
#include "particleid_microboone.fcl"
#include "calibration_microboone.fcl"
#include "config_particle_identification.fcl"
#include "services_microboone.fcl"
#include "flashmatchsetup.fcl"

<<<<<<< HEAD
=======
ShowerStartPointTool: {
    tool_type: "ShowerStartPoint"
    CLSproducer: "pandora"
}

>>>>>>> b522ed26
ShowerAnalysisTool: {
    tool_type: "ShowerAnalysis"
    TRKproducer: "shrreco3dKalmanShower"     # "pandoraKalmanShower"     #remove or leave empty of there are no track fits of the shower
    CALproducer: "shrreco3dKalmanShowercali" # "pandoraKalmanShowercalo" #remove or leave empty of there are no track fits of the shower
}

TrackAnalysisTool: {
    tool_type: "TrackAnalysis"
    TRKproducer: "pandoraTrack"
    CALOproducer: "pandoraTrackcali"     # "pandoraKalmanShower"     #remove or leave empty of there are no track fits of the shower
    PIDproducer: "pandoraTrackcalipid" # "pandoraKalmanShowercalo" #remove or leave empty of there are no track fits of the shower
}


CosmicIPTool: {
    tool_type: "CosmicIP"
    SpacePointproducer: "pandora"
    PFPproducer: "pandora"
    TrkShrScore: 0.5
}

DefaultAnalysisTool: {
    tool_type: "DefaultAnalysis"
    CRTVetoproducer: ""
    CLSproducer: "pandora"
    MCTproducer: "generator"
    Hproducer: "gaushit"
    BacktrackTag: "gaushitTruthMatch"
    MCRproducer: "mcreco"
    SLCproducer: "pandora"
    MCPproducer: "largeant"
    ProtonThreshold: 0.04 # GeV
}

Pi0TruthAnalysisTool: {
    tool_type: "Pi0TruthAnalysis"
    MCTproducer: "generator"
    MCSproducer: "mcreco"
}

CRTApproachAnalysisTool: {
    tool_type: "CRTApproachAnalysis"
    TrackAssnModuleLabel:"trackmatch"
}

ObviousCosmicFlashMatching: {
    tool_type: "ObviousCosmicFlashMatching"
    PFPproducer: "pandora"
    SpacePointproducer: "pandora"
    SliceTool: @local::SliceToolNeutrinoMC
}

SlicePurComplTool: {
    tool_type: "SlicePurCompl"
    CLSproducer: "pandora"
    SLCproducer: "pandora"
    MCTproducer: "generator"
    MCPproducer: "largeant"
    Hproducer: "gaushit"
    HTproducer: "gaushitTruthMatch"
}

PMTNoiseTool: {
    tool_type: "PMTNoise"
}

ContainmentAnalysis: {
    tool_type: "ContainmentAnalysis"
    FV: 10
}

shrreco3dDATA: @local::ShrReco3DPandora
shrreco3dDATA.BacktrackTag:  ""
shrreco3dDATA.ADCtoE:   [238.4,238.4,238.4] # e-/ADC
shrreco3dDATA.NeutrinoEvent: false

shrreco3dMC: @local::ShrReco3DPandora
shrreco3dMC.BacktrackTag:  ""
shrreco3dMC.ADCtoE:   [248.2,248.2,248.2] # e-/ADC
shrreco3dMC.NeutrinoEvent: false

shrreco3dKalmanShower:                                       @local::trackproducerfrompfparticle
shrreco3dKalmanShower.inputCollection:                       "pandora"
shrreco3dKalmanShower.trackFromPF:                           false
shrreco3dKalmanShower.showerFromPF:                          true
shrreco3dKalmanShower.showerInputTag:                        "shrreco3d"
shrreco3dKalmanShower.trackMaker.options.defaultPdgId:       11
shrreco3dKalmanShower.trackMaker.fitter.skipNegProp:         true
shrreco3dKalmanShower.trackMaker.fitter.maxChi2:             10
shrreco3dKalmanShower.trackMaker.fitter.maxDist:             5.0
shrreco3dKalmanShower.trackMaker.fitter.maxResidue:          3.0
shrreco3dKalmanShower.trackMaker.fitter.maxResidueFirstHit:  6.0
shrreco3dKalmanShower.trackMaker.fitter.sortHitsByWire:      true
shrreco3dKalmanShower.trackMaker.fitter.tryNoSkipWhenFails:  false
shrreco3dKalmanShower.trackMaker.fitter.negDistTolerance:    -0.01
shrreco3dKalmanShower.trackMaker.fitter.pickBestHitOnWire:   true

shrreco3dKalmanShowercalodata: @local::microboone_calodata
shrreco3dKalmanShowercalodata.CaloAlg.CalAreaConstants: [4.31e-3, 4.02e-3, 4.26e-3]
shrreco3dKalmanShowercalodata.TrackModuleLabel:         "shrreco3dKalmanShower"
shrreco3dKalmanShowercalodata.SpacePointModuleLabel:    "shrreco3dKalmanShower"

shrreco3dKalmanShowercalomc: @local::microboone_calomc
shrreco3dKalmanShowercalomc.CaloAlg.CalAreaConstants: [4.08e-3,3.97e-3,4.08e-3]
shrreco3dKalmanShowercalomc.TrackModuleLabel:         "shrreco3dKalmanShower"
shrreco3dKalmanShowercalomc.SpacePointModuleLabel:    "shrreco3dKalmanShower"

shrreco3dKalmanShowercalidata: @local::microboone_calibrationdedx_data
shrreco3dKalmanShowercalidata.TrackModuleLabel:       "shrreco3dKalmanShower"
shrreco3dKalmanShowercalidata.CalorimetryModuleLabel: "shrreco3dKalmanShowercalo"

shrreco3dKalmanShowercalimc: @local::microboone_calibrationdedx
shrreco3dKalmanShowercalimc.TrackModuleLabel:       "shrreco3dKalmanShower"
shrreco3dKalmanShowercalimc.CalorimetryModuleLabel: "shrreco3dKalmanShowercalo"

NuSelectionFilter:{
    module_type: NeutrinoSelectionFilter
    Verbose: false
    IsData: false
    Filter: true
    PFPproducer: "pandora"
    SHRproducer: "shrreco3d" #"pandora" #if you change this, remember to change also the inputs to ShowerAnalysisTool!
    HITproducer: "pandora"
    CLSproducer: "pandora"
    SLCproducer: "pandora"
    VTXproducer: "pandora"
    PCAproducer: "pandora"
    TRKproducer: "pandoraTrack"
    MCTproducer: "generator"
    SelectionTool: {
        tool_type: "EmptySelection"
    }
    AnalysisTools: {
        default: @local::DefaultAnalysisTool
        # you can add more analysis tools here
        #obviouscosmic: @local::ObviousCosmicFlashMatching
        slicepurcompl: @local::SlicePurComplTool
        containment:   @local::ContainmentAnalysis
        shower:        @local::ShowerAnalysisTool
        showerstart:        @local::ShowerStartPointTool
        track:         @local::TrackAnalysisTool
        pmtnoise:      @local::PMTNoiseTool
        pi0truth:      @local::Pi0TruthAnalysisTool
<<<<<<< HEAD
        cosmicip:      @local::CosmicIPTool
=======

       }
>>>>>>> b522ed26
    }
}


NuSelectionFilterEmpty: @local::NuSelectionFilter
NuSelectionFilterEmpty.SelectionTool: { tool_type: "EmptySelection" }

Pi0Selection: @local::NuSelectionFilter
Pi0Selection.SelectionTool: {
    tool_type: "Pi0Selection"
    onlyshower: false
    dotmin: 0.5
    dmin: 2.
    TRKproducer: "shrreco3dKalmanShower"     # "pandoraKalmanShower"     #remove or leave empty of there are no track fits of the shower
    CALproducer: "shrreco3dKalmanShowercali" # "pandoraKalmanShowercalo" #remove or leave empty of there are no track fits of the shower
}

ShowerSelectionTool: {
    tool_type: "ShowerSelection"
    TrkShrscore: 0.5
    Shrdedxmax:  3.0
    ShrRadlen:   3.0
    ShrEnergy:   50.
    MaxTrkLen:   20.
    TRKproducer: "shrreco3dKalmanShower"     # "pandoraKalmanShower"     #remove or leave empty of there are no track fits of the shower
    CALproducer: "shrreco3dKalmanShowercali" # "pandoraKalmanShowercalo" #remove or leave empty of there are no track fits of the shower
}

CC0PiNpSelectionTool: {
    tool_type: "CC0piNpSelection"
    TrkShrscore: 0.5
    CLSproducer: "pandora"
    TRKproducer: "pandoraTrack"
    CALproducer: "pandoraTrackcali"
    PIDproducer: "pandoraTrackcalipid"
    CALproducerTrkFit: "shrreco3dKalmanShowercali"
    TRKproducerTrkFit: "shrreco3dKalmanShower"

}


# run 3 neutrino selection [ w/ crt veto ]
NuSelectionFilterRun3: @local::NuSelectionFilter

NuSelectionFilterRun3.AnalysisTools: {
        default: @local::DefaultAnalysisTool
        # you can add more analysis tools here
        crtApproach:@local::CRTApproachAnalysisTool
        }
NuSelectionFilterRun3.AnalysisTools.default.CRTVetoproducer: "crtveto"<|MERGE_RESOLUTION|>--- conflicted
+++ resolved
@@ -8,14 +8,11 @@
 #include "services_microboone.fcl"
 #include "flashmatchsetup.fcl"
 
-<<<<<<< HEAD
-=======
 ShowerStartPointTool: {
     tool_type: "ShowerStartPoint"
     CLSproducer: "pandora"
 }
 
->>>>>>> b522ed26
 ShowerAnalysisTool: {
     tool_type: "ShowerAnalysis"
     TRKproducer: "shrreco3dKalmanShower"     # "pandoraKalmanShower"     #remove or leave empty of there are no track fits of the shower
@@ -159,12 +156,7 @@
         track:         @local::TrackAnalysisTool
         pmtnoise:      @local::PMTNoiseTool
         pi0truth:      @local::Pi0TruthAnalysisTool
-<<<<<<< HEAD
         cosmicip:      @local::CosmicIPTool
-=======
-
-       }
->>>>>>> b522ed26
     }
 }
 
