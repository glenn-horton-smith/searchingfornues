#include "pandoramodules_microboone.fcl"
#include "shrreco3d.fcl"
#include "trackproducerfrompfparticle.fcl"
#include "calorimetry_microboone.fcl"
#include "particleid_microboone.fcl"
#include "calibration_microboone.fcl"
#include "config_particle_identification.fcl"
#include "services_microboone.fcl"
#include "flashmatchsetup.fcl"

ShowerAnalysisTool: {
    tool_type: "ShowerAnalysis"
    TRKproducer: "shrreco3dKalmanShower"     # "pandoraKalmanShower"     #remove or leave empty of there are no track fits of the shower
    CALproducer: "shrreco3dKalmanShowercali" # "pandoraKalmanShowercalo" #remove or leave empty of there are no track fits of the shower
}

TrackAnalysisTool: {
    tool_type: "TrackAnalysis"
    TRKproducer: "pandoraTrack"
    CALOproducer: "pandoraTrackcali"     # "pandoraKalmanShower"     #remove or leave empty of there are no track fits of the shower
    PIDproducer: "pandoraTrackcalipid" # "pandoraKalmanShowercalo" #remove or leave empty of there are no track fits of the shower
}


CosmicIPTool: {
    tool_type: "CosmicIP"
    SpacePointproducer: "pandora"
    PFPproducer: "pandora"
    TrkShrScore: 0.5
}

DefaultAnalysisTool: {
    tool_type: "DefaultAnalysis"
    CRTVetoproducer: ""
    CLSproducer: "pandora"
    MCTproducer: "generator"
    Hproducer: "gaushit"
    BacktrackTag: "gaushitTruthMatch"
    MCRproducer: "mcreco"
    SLCproducer: "pandora"
    MCPproducer: "largeant"
    ProtonThreshold: 0.04 # GeV
}

Pi0TruthAnalysisTool: {
    tool_type: "Pi0TruthAnalysis"
    MCTproducer: "generator"
    MCSproducer: "mcreco"
}

CRTApproachAnalysisTool: {
    tool_type: "CRTApproachAnalysis"
    TrackAssnModuleLabel:"trackmatch"
}

ObviousCosmicFlashMatching: {
    tool_type: "ObviousCosmicFlashMatching"
    PFPproducer: "pandora"
    SpacePointproducer: "pandora"
    SliceTool: @local::SliceToolNeutrinoMC
}

SlicePurComplTool: {
    tool_type: "SlicePurCompl"
    CLSproducer: "pandora"
    SLCproducer: "pandora"
    MCTproducer: "generator"
    MCPproducer: "largeant"
    Hproducer: "gaushit"
    HTproducer: "gaushitTruthMatch"
}

PMTNoiseTool: {
    tool_type: "PMTNoise"
}

EventWeightTreeTool: {
    tool_type: "EventWeightTree"
}

ContainmentAnalysis: {
    tool_type: "ContainmentAnalysis"
    FV: 10
}

shrreco3dDATA: @local::ShrReco3DPandora
shrreco3dDATA.BacktrackTag:  ""
shrreco3dDATA.ADCtoE:   [238.4,238.4,238.4] # e-/ADC
shrreco3dDATA.NeutrinoEvent: false

shrreco3dMC: @local::ShrReco3DPandora
shrreco3dMC.BacktrackTag:  ""
shrreco3dMC.ADCtoE:   [248.2,248.2,248.2] # e-/ADC
shrreco3dMC.NeutrinoEvent: false

shrreco3dKalmanShower:                                       @local::trackproducerfrompfparticle
shrreco3dKalmanShower.inputCollection:                       "pandora"
shrreco3dKalmanShower.trackFromPF:                           false
shrreco3dKalmanShower.showerFromPF:                          true
shrreco3dKalmanShower.showerInputTag:                        "shrreco3d"
shrreco3dKalmanShower.trackMaker.options.defaultPdgId:       11
shrreco3dKalmanShower.trackMaker.fitter.skipNegProp:         true
shrreco3dKalmanShower.trackMaker.fitter.maxChi2:             10
shrreco3dKalmanShower.trackMaker.fitter.maxDist:             5.0
shrreco3dKalmanShower.trackMaker.fitter.maxResidue:          3.0
shrreco3dKalmanShower.trackMaker.fitter.maxResidueFirstHit:  6.0
shrreco3dKalmanShower.trackMaker.fitter.sortHitsByWire:      true
shrreco3dKalmanShower.trackMaker.fitter.tryNoSkipWhenFails:  false
shrreco3dKalmanShower.trackMaker.fitter.negDistTolerance:    -0.01
shrreco3dKalmanShower.trackMaker.fitter.pickBestHitOnWire:   true

shrreco3dKalmanShowercalodata: @local::microboone_calodata
shrreco3dKalmanShowercalodata.CaloAlg.CalAreaConstants: [4.31e-3, 4.02e-3, 4.26e-3]
shrreco3dKalmanShowercalodata.TrackModuleLabel:         "shrreco3dKalmanShower"
shrreco3dKalmanShowercalodata.SpacePointModuleLabel:    "shrreco3dKalmanShower"

shrreco3dKalmanShowercalomc: @local::microboone_calomc
shrreco3dKalmanShowercalomc.CaloAlg.CalAreaConstants: [4.08e-3,3.97e-3,4.08e-3]
shrreco3dKalmanShowercalomc.TrackModuleLabel:         "shrreco3dKalmanShower"
shrreco3dKalmanShowercalomc.SpacePointModuleLabel:    "shrreco3dKalmanShower"

shrreco3dKalmanShowercalidata: @local::microboone_calibrationdedx_data
shrreco3dKalmanShowercalidata.TrackModuleLabel:       "shrreco3dKalmanShower"
shrreco3dKalmanShowercalidata.CalorimetryModuleLabel: "shrreco3dKalmanShowercalo"

shrreco3dKalmanShowercalimc: @local::microboone_calibrationdedx
shrreco3dKalmanShowercalimc.TrackModuleLabel:       "shrreco3dKalmanShower"
shrreco3dKalmanShowercalimc.CalorimetryModuleLabel: "shrreco3dKalmanShowercalo"

NuSelectionFilter:{
    module_type: NeutrinoSelectionFilter
    Verbose: false
    IsData: false
    Filter: true
    PFPproducer: "pandora"
    SHRproducer: "shrreco3d" #"pandora" #if you change this, remember to change also the inputs to ShowerAnalysisTool!
    HITproducer: "pandora"
    CLSproducer: "pandora"
    SLCproducer: "pandora"
    VTXproducer: "pandora"
    PCAproducer: "pandora"
    TRKproducer: "pandoraTrack"
    MCTproducer: "generator"
    SelectionTool: {
        tool_type: "EmptySelection"
    }
    AnalysisTools: {
        default: @local::DefaultAnalysisTool
        # you can add more analysis tools here
        #obviouscosmic: @local::ObviousCosmicFlashMatching
        slicepurcompl: @local::SlicePurComplTool
        containment:   @local::ContainmentAnalysis
        shower:        @local::ShowerAnalysisTool
        # track:         @local::TrackAnalysisTool
        pmtnoise:      @local::PMTNoiseTool
        pi0truth:      @local::Pi0TruthAnalysisTool
<<<<<<< HEAD
        eventweighttree:    @local::EventWeightTreeTool
       }
=======
        cosmicip:      @local::CosmicIPTool
>>>>>>> 8f2082ee
    }
}


NuSelectionFilterEmpty: @local::NuSelectionFilter
NuSelectionFilterEmpty.SelectionTool: { tool_type: "EmptySelection" }

Pi0Selection: @local::NuSelectionFilter
Pi0Selection.SelectionTool: {
    tool_type: "Pi0Selection"
    onlyshower: false
    dotmin: 0.5
    dmin: 2.
    TRKproducer: "shrreco3dKalmanShower"     # "pandoraKalmanShower"     #remove or leave empty of there are no track fits of the shower
    CALproducer: "shrreco3dKalmanShowercali" # "pandoraKalmanShowercalo" #remove or leave empty of there are no track fits of the shower
}

ShowerSelectionTool: {
    tool_type: "ShowerSelection"
    TrkShrscore: 0.5
    Shrdedxmax:  3.0
    ShrRadlen:   3.0
    ShrEnergy:   50.
    MaxTrkLen:   20.
    TRKproducer: "shrreco3dKalmanShower"     # "pandoraKalmanShower"     #remove or leave empty of there are no track fits of the shower
    CALproducer: "shrreco3dKalmanShowercali" # "pandoraKalmanShowercalo" #remove or leave empty of there are no track fits of the shower
}

CC0PiNpSelectionTool: {
    tool_type: "CC0piNpSelection"
    TrkShrscore: 0.5
    CLSproducer: "pandora"
    TRKproducer: "pandoraTrack"
    CALproducer: "pandoraTrackcali"
    PIDproducer: "pandoraTrackcalipid"
    CALproducerTrkFit: "shrreco3dKalmanShowercali"
    TRKproducerTrkFit: "shrreco3dKalmanShower"

}


# run 3 neutrino selection [ w/ crt veto ]
NuSelectionFilterRun3: @local::NuSelectionFilter

NuSelectionFilterRun3.AnalysisTools: {
        default: @local::DefaultAnalysisTool
        # you can add more analysis tools here
        crtApproach:@local::CRTApproachAnalysisTool
        }
NuSelectionFilterRun3.AnalysisTools.default.CRTVetoproducer: "crtveto"
<|MERGE_RESOLUTION|>--- conflicted
+++ resolved
@@ -154,12 +154,9 @@
         # track:         @local::TrackAnalysisTool
         pmtnoise:      @local::PMTNoiseTool
         pi0truth:      @local::Pi0TruthAnalysisTool
-<<<<<<< HEAD
+        cosmicip:      @local::CosmicIPTool
         eventweighttree:    @local::EventWeightTreeTool
        }
-=======
-        cosmicip:      @local::CosmicIPTool
->>>>>>> 8f2082ee
     }
 }
 
