#include "shrreco3d.fcl"
#include "services_microboone.fcl"
#include "flashmatchsetup.fcl"

DefaultAnalysisTool: {
    tool_type: "DefaultAnalysis"
    CRTVetoproducer: ""
    CLSproducer: "pandora"
    MCTproducer: "generator"
    BacktrackTag: ""
    ProtonThreshold: 0.04 # GeV
}

CRTApproachAnalysisTool: {
    tool_type: "CRTApproachAnalysis"
    TrackAssnModuleLabel:"trackmatch"
    }

ObviousCosmicFlashMatching: {
    tool_type: "ObviousCosmicFlashMatching"
    PFPproducer: "pandora"
    SpacePointproducer: "pandora"
    SliceTool: @local::SliceToolNeutrinoMC
}

<<<<<<< HEAD
SlicePurComplTool: {
    tool_type: "SlicePurCompl"
    CLSproducer: "pandora"
    SLCproducer: "pandora"
    MCTproducer: "generator"
    MCPproducer: "largeant"
    Hproducer: "gaushit"
    HTproducer: "gaushitTruthMatch"
=======
ContainmentSelection: {
    tool_type: "ContainmentSelecton"
    FV: 10
>>>>>>> c65f4dcc
}

shrreco3dDATA: @local::ShrReco3DPandora
shrreco3dDATA.BacktrackTag:  ""
shrreco3dDATA.ADCtoE:   [238.4,238.4,238.4] # e-/ADC
shrreco3dDATA.NeutrinoEvent: false

shrreco3dMC: @local::ShrReco3DPandora
shrreco3dMC.BacktrackTag:  ""
shrreco3dMC.ADCtoE:   [248.2,248.2,248.2] # e-/ADC
shrreco3dMC.NeutrinoEvent: false

NuSelectionFilter:{
    module_type: NeutrinoSelectionFilter
    Verbose: true
    IsData: false
    Filter: true
    PFPproducer: "pandora"
    SHRproducer: "pandora"
    HITproducer: "pandora"
    CLSproducer: "pandora"
    SLCproducer: "pandora"
    VTXproducer: "pandora"
    TRKproducer: "pandora"
    MCTproducer: "generator"
    SelectionTool: {
        tool_type: "EmptySelection"
        }
    AnalysisTools: {
        default: @local::DefaultAnalysisTool
        # you can add more analysis tools here
<<<<<<< HEAD
        #obviouscosmic: @local::ObviousCosmicFlashMatching
        #slicepurcompl: @local::SlicePurComplTool
=======
        obviouscosmic: @local::ObviousCosmicFlashMatching
>>>>>>> c65f4dcc
        }
    }


NuSelectionFilterEmpty: @local::NuSelectionFilter
NuSelectionFilterEmpty.SelectionTool: { tool_type: "EmptySelection" }

Pi0Selection: @local::NuSelectionFilter
Pi0Selection.SelectionTool: {
    tool_type: "Pi0Selection"
    onlyshower: false
    dotmin: 0.5
    dmin: 2.
}


# run 3 neutrino selection [ w/ crt veto ]
NuSelectionFilterRun3: @local::NuSelectionFilter

NuSelectionFilterRun3.AnalysisTools: {
        default: @local::DefaultAnalysisTool
        # you can add more analysis tools here
        crtApproach:@local::CRTApproachAnalysisTool
        }
NuSelectionFilterRun3.AnalysisTools.default.CRTVetoproducer: "crtveto"
<|MERGE_RESOLUTION|>--- conflicted
+++ resolved
@@ -23,7 +23,6 @@
     SliceTool: @local::SliceToolNeutrinoMC
 }
 
-<<<<<<< HEAD
 SlicePurComplTool: {
     tool_type: "SlicePurCompl"
     CLSproducer: "pandora"
@@ -32,11 +31,11 @@
     MCPproducer: "largeant"
     Hproducer: "gaushit"
     HTproducer: "gaushitTruthMatch"
-=======
+}
+
 ContainmentSelection: {
     tool_type: "ContainmentSelecton"
     FV: 10
->>>>>>> c65f4dcc
 }
 
 shrreco3dDATA: @local::ShrReco3DPandora
@@ -68,12 +67,8 @@
     AnalysisTools: {
         default: @local::DefaultAnalysisTool
         # you can add more analysis tools here
-<<<<<<< HEAD
-        #obviouscosmic: @local::ObviousCosmicFlashMatching
+        obviouscosmic: @local::ObviousCosmicFlashMatching
         #slicepurcompl: @local::SlicePurComplTool
-=======
-        obviouscosmic: @local::ObviousCosmicFlashMatching
->>>>>>> c65f4dcc
         }
     }
 
