--- conflicted
+++ resolved
@@ -205,23 +205,14 @@
 
   // grab PFParticles in event
   selection::ProxyPfpColl_t const &pfp_proxy = proxy::getCollection<std::vector<recob::PFParticle>>(e, fPFPproducer,
-<<<<<<< HEAD
-                                                                                                    proxy::withAssociated<larpandoraobj::PFParticleMetadata>(fPFPproducer),
-                                                                                                    proxy::withAssociated<recob::Cluster>(fCLSproducer),
-                                                                                                    proxy::withAssociated<recob::Slice>(fSLCproducer),
-                                                                                                    proxy::withAssociated<recob::Track>(fTRKproducer),
-                                                                                                    proxy::withAssociated<recob::Vertex>(fVTXproducer),
-                                                                                                    proxy::withAssociated<recob::PCAxis>(fPCAproducer),
-                                                                                                    proxy::withAssociated<recob::Shower>(fSHRproducer));
-=======
                                                         proxy::withAssociated<larpandoraobj::PFParticleMetadata>(fPFPproducer),
                                                         proxy::withAssociated<recob::Cluster>(fCLSproducer),
                                                         proxy::withAssociated<recob::Slice>(fSLCproducer),
                                                         proxy::withAssociated<recob::Track>(fTRKproducer),
                                                         proxy::withAssociated<recob::Vertex>(fVTXproducer),
+                                                        proxy::withAssociated<recob::PCAxis>(fPCAproducer),
                                                         proxy::withAssociated<recob::Shower>(fSHRproducer),
                                                         proxy::withAssociated<recob::SpacePoint>(fPFPproducer));
->>>>>>> b522ed26
 
   BuildPFPMap(pfp_proxy);
 
