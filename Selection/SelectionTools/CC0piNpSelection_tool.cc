--- conflicted
+++ resolved
@@ -579,7 +579,7 @@
         auto trkshrscore = searchingfornues::GetTrackShowerScore(pfp_pxy);
         if (trkshrscore < fTrkShrscore)
         {
-	  unsigned int shr_hits = 0;
+        unsigned int shr_hits = 0;
 
             for (const auto &shr : pfp_pxy.get<recob::Shower>())
             {
@@ -601,72 +601,69 @@
 
                 _n_showers_contained++;
 
-		// store hits for each plane
-		std::vector<std::vector<art::Ptr<recob::Hit>>> cluster_hits_v_v(3, std::vector<art::Ptr<recob::Hit>>());
-
-		for (auto ass_clus : clus_pxy_v)
-		{
-		  // get cluster proxy
-		  const auto &clus = clus_proxy[ass_clus.key()];
-		  auto clus_hit_v = clus.get<recob::Hit>();
-		  shr_hits += clus_hit_v.size();
-		  for (const auto &hit : clus_hit_v)
-		  {
-		    hit_v.push_back(hit);
-		  }
-		  if (clus->Plane().Plane == 0)
-		  {
-		    _shr_hits_u_tot += clus_hit_v.size();
-		    // gather hits from this plane's cluster
-		    for (size_t h = 0; h < clus_hit_v.size(); h++)
-		      cluster_hits_v_v[0].push_back(clus_hit_v[h]);
-		  }
-		  else if (clus->Plane().Plane == 1)
-		  {
-		    _shr_hits_v_tot += clus_hit_v.size();
-		    // gather hits from this plane's cluster
-		    for (size_t h = 0; h < clus_hit_v.size(); h++)
-		      cluster_hits_v_v[1].push_back(clus_hit_v[h]);
-		  }
-		  else if (clus->Plane().Plane == 2)
-		  {
-		    _shr_hits_y_tot += clus_hit_v.size();
-		    // gather hits from this plane's cluster
-		    for (size_t h = 0; h < clus_hit_v.size(); h++)
-		      cluster_hits_v_v[2].push_back(clus_hit_v[h]);
-		  }
-		} // for all clusters associated to this shower
+                // store hits for each plane
+                std::vector<std::vector<art::Ptr<recob::Hit>>> cluster_hits_v_v(3, std::vector<art::Ptr<recob::Hit>>());
+
+                for (auto ass_clus : clus_pxy_v)
+                {
+                    // get cluster proxy
+                    const auto &clus = clus_proxy[ass_clus.key()];
+                    auto clus_hit_v = clus.get<recob::Hit>();
+                    shr_hits += clus_hit_v.size();
+                    for (const auto &hit : clus_hit_v)
+                    {
+                    hit_v.push_back(hit);
+                    }
+                    if (clus->Plane().Plane == 0)
+                    {
+                    _shr_hits_u_tot += clus_hit_v.size();
+                    // gather hits from this plane's cluster
+                    for (size_t h = 0; h < clus_hit_v.size(); h++)
+                        cluster_hits_v_v[0].push_back(clus_hit_v[h]);
+                    }
+                    else if (clus->Plane().Plane == 1)
+                    {
+                    _shr_hits_v_tot += clus_hit_v.size();
+                    // gather hits from this plane's cluster
+                    for (size_t h = 0; h < clus_hit_v.size(); h++)
+                        cluster_hits_v_v[1].push_back(clus_hit_v[h]);
+                    }
+                    else if (clus->Plane().Plane == 2)
+                    {
+                    _shr_hits_y_tot += clus_hit_v.size();
+                    // gather hits from this plane's cluster
+                    for (size_t h = 0; h < clus_hit_v.size(); h++)
+                        cluster_hits_v_v[2].push_back(clus_hit_v[h]);
+                    }
+                } // for all clusters associated to this shower
 
                 _shr_energy_tot += shr->Energy()[2] / 1000;
-		_all_shr_energies.push_back(shr->Energy()[2] / 1000); 
+                _all_shr_energies.push_back(shr->Energy()[2] / 1000); 
 
                 std::vector<float> cali_corr(3);
                 searchingfornues::getCali(spcpnts, *assocSpacePointHit, cali_corr);
                 _shr_energy_tot_cali += shr->Energy()[2] / 1000 * cali_corr[2];
 
                 _shr_hits_tot += shr_hits;
-<<<<<<< HEAD
-		_all_shr_hits.push_back(shr_hits); 
-=======
-
-		if (shr_hits > _shr_hits_2nd)
-		{
-		  if (shr_hits > _shr_hits_max)
-		  {
-		    // set 2nd to max (max will be updated to current below)
-		    _shr_hits_2nd = _shr_hits_max;
-                    _shr2_pfp_id = _shr_pfp_id;
-		  }
-		  else
-		  {
-		    // set 2nd to current, leave max unchanged
-		    _shr_hits_2nd = shr_hits;
-                    _shr2_pfp_id = i_pfp;
-		  }
-		}
-
->>>>>>> a9e863df
-		// if this is the shower with most hits, take as the main shower
+                _all_shr_hits.push_back(shr_hits); 
+
+                if (shr_hits > _shr_hits_2nd)
+                {
+                    if (shr_hits > _shr_hits_max)
+                    {
+                    // set 2nd to max (max will be updated to current below)
+                    _shr_hits_2nd = _shr_hits_max;
+                            _shr2_pfp_id = _shr_pfp_id;
+                    }
+                    else
+                    {
+                    // set 2nd to current, leave max unchanged
+                    _shr_hits_2nd = shr_hits;
+                            _shr2_pfp_id = i_pfp;
+                    }
+                }
+
+                // if this is the shower with most hits, take as the main shower
                 if (shr_hits > _shr_hits_max)
                 {
                     if (!fData)
@@ -1102,26 +1099,22 @@
                         _trk_pidchimu_worst = chimu;
                 }
 
-<<<<<<< HEAD
-		
-=======
-		if (trk_hits > _trk_hits_2nd)
-		{
-		  if (trk_hits > _trk_hits_max)
-		  {
-		    // set 2nd to max (max will be updated to current below)
-		    _trk_hits_2nd = _trk_hits_max;
-                    _trk2_pfp_id = _trk_pfp_id;
-		  }
-		  else
-		  {
-		    // set 2nd to current, leave max unchanged
-		    _trk_hits_2nd = trk_hits;
-                    _trk2_pfp_id = i_pfp;
-		  }
-		}
-
->>>>>>> a9e863df
+                if (trk_hits > _trk_hits_2nd)
+                {
+                    if (trk_hits > _trk_hits_max)
+                    {
+                    // set 2nd to max (max will be updated to current below)
+                    _trk_hits_2nd = _trk_hits_max;
+                            _trk2_pfp_id = _trk_pfp_id;
+                    }
+                    else
+                    {
+                    // set 2nd to current, leave max unchanged
+                    _trk_hits_2nd = trk_hits;
+                            _trk2_pfp_id = i_pfp;
+                    }
+                }
+
                 if (trk_hits > _trk_hits_max)
                 {
                     if (!fData)
@@ -1718,18 +1711,15 @@
     _tree->Branch("trk_bragg_pion", &_trk_bragg_pion, "trk_bragg_pion/F");
 
     _tree->Branch("trk_hits_max", &_trk_hits_max, "trk_hits_max/i");
-<<<<<<< HEAD
     _tree->Branch("shr_hits_max", &_shr_hits_max, "shr_hits_max/i"); 
 
     _tree->Branch("all_shr_hits", "std::vector< int >", &_all_shr_hits);
     _tree->Branch("all_trk_hits", "std::vector< int >", &_all_trk_hits);
     _tree->Branch("all_shr_energies", "std::vector< float >", &_all_shr_energies); 
     _tree->Branch("all_trk_energies", "std::vector< float >", &_all_trk_energies);
-=======
     _tree->Branch("shr_hits_max", &_shr_hits_max, "shr_hits_max/i");
     _tree->Branch("trk_hits_2nd", &_trk_hits_2nd, "trk_hits_2nd/i");
     _tree->Branch("shr_hits_2nd", &_shr_hits_2nd, "shr_hits_2nd/i");
->>>>>>> a9e863df
 
     _tree->Branch("trkshrhitdist0", &_trkshrhitdist0, "trkshrhitdist0/F");
     _tree->Branch("trkshrhitdist1", &_trkshrhitdist1, "trkshrhitdist1/F");
