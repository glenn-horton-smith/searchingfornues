#ifndef SELECTION_SELECTIONEXAMPLE_CXX
#define SELECTION_SELECTIONEXAMPLE_CXX

#include <iostream>
#include "SelectionToolBase.h"

namespace selection
{
////////////////////////////////////////////////////////////////////////
//
// Class:       ShowerSelection
// File:        ShowerSelection.cc
//
//              A basic selection example
//
// Configuration parameters:
//
// TBD
//
// Created by David Caratelli (davidc@fnal.gov) on 01/30/2019
//
////////////////////////////////////////////////////////////////////////

class ShowerSelection : public SelectionToolBase
{

public:
  /**
     *  @brief  Constructor
     *
     *  @param  pset
     */
  ShowerSelection(const fhicl::ParameterSet &pset);

  /**
     *  @brief  Destructor
     */
  ~ShowerSelection(){};

  // provide for initialization
  void configure(fhicl::ParameterSet const &pset);

  /**
     * @brief Selection function
     */
  bool selectEvent(art::Event const &e,
                   const std::vector<ProxyPfpElem_t> &pfp_pxy_v);

  /**
     * @brief set branches for TTree
     */
  void setBranches(TTree *_tree);

  /**
     * @brief reset ttree branches
     */
  void resetTTree(TTree *_tree);

  /**
     * @brief reset module
     */
<<<<<<< HEAD
    void Reset();
    
  private:
    
    // obtain track fit dedx in first 4 cm from track calo
    void TrackFitdEdx(const searchingfornues::ProxyCaloElem_t& trk,
		      float& dedxU, float& dedxV ,float& dedxY);
=======
  void Reset();
>>>>>>> 0300bee6

private:
  /**
     * @brief given a PFP (the neutrino one) grab the associated vertex and store vertex by reference
     */
  void StoreVertex(const ProxyPfpElem_t &pfp_pxy, TVector3 &nuvtx);

  /*
    * @brief get shower score
    */
<<<<<<< HEAD
    float GetTrackShowerScore(const ProxyPfpElem_t& pfp_pxy);

    // TTree variables
    int _nshower;
    int _ntrack;
    float _maxtrklen; // maximum track length for any track associated in the slice
    float _shr_score;  // shower classification score (1 = track-like)
    float _shr_energy_Y, _shr_energy_V, _shr_energy_U; // shower energy
    float _shr_dedx_Y, _shr_dedx_V, _shr_dedx_U;       // shower dEdx
    float _shr_dedx_fit_Y, _shr_dedx_fit_V, _shr_dedx_fit_U; // shower dEdx from track-fitter
    float _shr_dist;   // shower start point distance to vertex
    float _shr_x, _shr_y, _shr_z; // shower start poisition
    float _shr_px, _shr_py, _shr_pz; // shower momentum vector

    // input parameters
    float fTrkShrscore;
    float fShrdedxmax;
    float fShrRadlen;
    float fShrEnergy;
    float fMaxTrklen;
    art::InputTag fTRKproducer;
    art::InputTag fCALproducer;
    
  };

  //----------------------------------------------------------------------------
  /// Constructor.
  ///
  /// Arguments:
  ///
  /// pset - Fcl parameters.
  ///
  ShowerSelection::ShowerSelection(const fhicl::ParameterSet& pset)
  {
    configure(pset);
  }
  
  //----------------------------------------------------------------------------
  /// Reconfigure method.
  ///
  /// Arguments:
  ///
  /// pset - Fcl parameter set.
  ///
  void ShowerSelection::configure(fhicl::ParameterSet const & pset)
  {
    fTrkShrscore = pset.get< float > ("TrkShrscore");
    fShrdedxmax  = pset.get< float > ("Shrdedxmax");
    fShrRadlen   = pset.get< float > ("ShrRadlen");
    fShrEnergy   = pset.get< float > ("ShrEnergy");
    fMaxTrklen   = pset.get< float > ("MaxTrkLen");

    fTRKproducer = pset.get< art::InputTag > ("TRKproducer", "");
    fCALproducer = pset.get< art::InputTag > ("CALproducer", "");

  }
  
  //----------------------------------------------------------------------------
  /// selectEvent
  ///
  /// Arguments:
  ///
  /// art::Event
  /// slice track pointer vector
  /// slice shower pointer vector
  ///
  bool ShowerSelection::selectEvent(art::Event const& e,
				    const std::vector<ProxyPfpElem_t>& pfp_pxy_v)
  {

    Reset();

    searchingfornues::ProxyCaloColl_t const* tkcalo_proxy = NULL;
    if (fTRKproducer!="") {
      tkcalo_proxy = new searchingfornues::ProxyCaloColl_t( proxy::getCollection<std::vector<recob::Track> >(e,fTRKproducer,proxy::withAssociated<anab::Calorimetry>(fCALproducer)) );
    }

    // container to store vertex
    TVector3 nuvtx;

    // loop over all PFPs and get metadata, find the neutrino and save its vertex
    for (size_t i_pfp=0; i_pfp < pfp_pxy_v.size(); i_pfp++) {

      auto const& pfp_pxy = pfp_pxy_v.at(i_pfp);
      
      auto PDG = fabs(pfp_pxy->PdgCode());
      
      // skip neutrino PFP
      if ( (PDG == 12) || (PDG == 14) ) 
	StoreVertex(pfp_pxy,nuvtx);
      
      // if non-neutrino PFP
      else {
	
	// grab shower/track score
	auto trkshrscore = GetTrackShowerScore(pfp_pxy);

	std::cout << "DAVIDC PFP has trkscore : " << trkshrscore << std::endl;

	auto ntrk = pfp_pxy.get<recob::Track>().size();
	_ntrack += ntrk;

	// save track-length of longest track
	if (ntrk == 1) {
	  if (pfp_pxy.get<recob::Track>()[0]->Length() > _maxtrklen)
	    _maxtrklen = pfp_pxy.get<recob::Track>()[0]->Length();
	}// if there is a track associated

	// 1 -> track-like
	if (trkshrscore > fTrkShrscore)  continue;

	_shr_score = trkshrscore;
	
	auto nshr = pfp_pxy.get<recob::Shower>().size();
	_nshower += nshr;

	// 1 -> track-like
	if (trkshrscore > fTrkShrscore)  continue;
	
	if (nshr != 1) continue;
	
	auto const& shr = pfp_pxy.get<recob::Shower>().at(0);
	
	// if this is the highest energy shower, save as shower candidate
	if (shr->Energy()[2] > _shr_energy_Y) {
	  _shr_energy_Y = shr->Energy()[2];
	  _shr_dedx_Y   = shr->dEdx()[2];
	  _shr_energy_V = shr->Energy()[1];
	  _shr_dedx_V   = shr->dEdx()[1];
	  _shr_energy_U = shr->Energy()[0];
	  _shr_dedx_U   = shr->dEdx()[0];
	  _shr_x        = shr->ShowerStart().X();
	  _shr_y        = shr->ShowerStart().Y();
	  _shr_z        = shr->ShowerStart().Z();
	  _shr_px        = shr->Direction().X();
	  _shr_py        = shr->Direction().Y();
	  _shr_pz        = shr->Direction().Z();
	  _shr_dist   = (shr->ShowerStart() - nuvtx).Mag();

	  if (tkcalo_proxy!=NULL) {
	    
	    for (const searchingfornues::ProxyCaloElem_t& tk : *tkcalo_proxy) {
	      
	      // find track with ID matching the pfp index (this convention apparently works only for shower fits...)
	      if (tk->ID()==int(pfp_pxy_v[i_pfp].index())) {

		TrackFitdEdx(tk, _shr_dedx_fit_U, _shr_dedx_fit_V, _shr_dedx_fit_Y);
		
	      }// if track matches shower index -> this is the track-fitted to the shower
	    }// for all track fits to showers
	  }// if track-fits to showers exist


	}// if highest energy shower so far

      }// if non-neutrino PFP
    }// for all PFParticles


    if (_nshower < 1)
      return false;
    if (_shr_dist > fShrRadlen)
      return false;
    if (_shr_dedx_Y > fShrdedxmax)
      return false;
    if (_shr_energy_Y < fShrEnergy)
      return false;
    if (_shr_score > fTrkShrscore)
      return false;
    if (_maxtrklen > fMaxTrklen)
      return false;
    
    return true;
  }
=======
  float GetTrackShowerScore(const ProxyPfpElem_t &pfp_pxy);

  // TTree variables
  int _nshower;
  int _ntrack;
  float _maxtrklen;                                  // maximum track length for any track associated in the slice
  float _shr_score;                                  // shower classification score (1 = track-like)
  float _shr_energy_Y, _shr_energy_V, _shr_energy_U; // shower energy
  float _shr_dedx_Y, _shr_dedx_V, _shr_dedx_U;       // shower dEdx
  float _shr_dist;                                   // shower start point distance to vertex
  float _shr_x, _shr_y, _shr_z;                      // shower start poisition
  float _shr_px, _shr_py, _shr_pz;                   // shower momentum vector

  size_t _shr_maxe_pfp_i;

  // input parameters
  float fTrkShrscore;
  float fShrdedxmax;
  float fShrRadlen;
  float fShrEnergy;
  float fMaxTrklen;
};

//----------------------------------------------------------------------------
/// Constructor.
///
/// Arguments:
///
/// pset - Fcl parameters.
///
ShowerSelection::ShowerSelection(const fhicl::ParameterSet &pset)
{
  configure(pset);
}

//----------------------------------------------------------------------------
/// Reconfigure method.
///
/// Arguments:
///
/// pset - Fcl parameter set.
///
void ShowerSelection::configure(fhicl::ParameterSet const &pset)
{
  fTrkShrscore = pset.get<float>("TrkShrscore");
  fShrdedxmax = pset.get<float>("Shrdedxmax");
  fShrRadlen = pset.get<float>("ShrRadlen");
  fShrEnergy = pset.get<float>("ShrEnergy");
  fMaxTrklen = pset.get<float>("MaxTrkLen");
}

//----------------------------------------------------------------------------
/// selectEvent
///
/// Arguments:
///
/// art::Event
/// slice track pointer vector
/// slice shower pointer vector
///
bool ShowerSelection::selectEvent(art::Event const &e,
                                  const std::vector<ProxyPfpElem_t> &pfp_pxy_v)
{

  Reset();

  // container to store vertex
  TVector3 nuvtx;
  size_t i_pfp = 0;
  // loop over all PFPs and get metadata, find the neutrino and save its vertex
  for (const auto &pfp_pxy : pfp_pxy_v)
  {

    auto PDG = fabs(pfp_pxy->PdgCode());

    // skip neutrino PFP
    if ((PDG == 12) || (PDG == 14))
      StoreVertex(pfp_pxy, nuvtx);

    // if non-neutrino PFP
    else
    {

      // grab shower/track score
      auto trkshrscore = GetTrackShowerScore(pfp_pxy);

      std::cout << "DAVIDC PFP has trkscore : " << trkshrscore << std::endl;

      auto ntrk = pfp_pxy.get<recob::Track>().size();
      _ntrack += ntrk;

      // save track-length of longest track
      if (ntrk == 1)
      {
        if (pfp_pxy.get<recob::Track>()[0]->Length() > _maxtrklen)
          _maxtrklen = pfp_pxy.get<recob::Track>()[0]->Length();
      } // if there is a track associated

      // 1 -> track-like
      if (trkshrscore > fTrkShrscore)
        continue;

      _shr_score = trkshrscore;

      auto nshr = pfp_pxy.get<recob::Shower>().size();
      _nshower += nshr;

      // 1 -> track-like
      if (trkshrscore > fTrkShrscore)
        continue;

      if (nshr != 1)
        continue;

      auto const &shr = pfp_pxy.get<recob::Shower>().at(0);

      // if this is the highest energy shower, save as shower candidate
      if (shr->Energy()[2] > _shr_energy_Y)
      {
        _shr_maxe_pfp_i = i_pfp; // Index of the PFParticle corresponding to the most energetic shower
        _shr_energy_Y = shr->Energy()[2];
        _shr_dedx_Y = shr->dEdx()[2];
        _shr_energy_V = shr->Energy()[1];
        _shr_dedx_V = shr->dEdx()[1];
        _shr_energy_U = shr->Energy()[0];
        _shr_dedx_U = shr->dEdx()[0];
        _shr_x = shr->ShowerStart().X();
        _shr_y = shr->ShowerStart().Y();
        _shr_z = shr->ShowerStart().Z();
        _shr_px = shr->Direction().X();
        _shr_py = shr->Direction().Y();
        _shr_pz = shr->Direction().Z();
        _shr_dist = (shr->ShowerStart() - nuvtx).Mag();
      } // if highest energy shower so far

    } // if non-neutrino PFP
    i_pfp++;

  }   // for all PFParticles

  if (_nshower < 1)
    return false;
  if (_shr_dist > fShrRadlen)
    return false;
  if (_shr_dedx_Y > fShrdedxmax)
    return false;
  if (_shr_energy_Y < fShrEnergy)
    return false;
  if (_shr_score > fTrkShrscore)
    return false;
  if (_maxtrklen > fMaxTrklen)
    return false;

  return true;
}

float ShowerSelection::GetTrackShowerScore(const ProxyPfpElem_t &pfp_pxy)
{
>>>>>>> 0300bee6

  const auto &pfParticleMetadataList = pfp_pxy.get<larpandoraobj::PFParticleMetadata>();

  if (pfParticleMetadataList.size() == 0)
    return 1;

  for (unsigned int j = 0; j < pfParticleMetadataList.size(); ++j)
  {

    const art::Ptr<larpandoraobj::PFParticleMetadata> &pfParticleMetadata(pfParticleMetadataList.at(j));
    auto pfParticlePropertiesMap = pfParticleMetadata->GetPropertiesMap();
    if (!pfParticlePropertiesMap.empty())
    {
      for (std::map<std::string, float>::const_iterator it = pfParticlePropertiesMap.begin(); it != pfParticlePropertiesMap.end(); ++it)
      {
        if (it->first == "TrackScore")
          return it->second;
      } // for map elements
    }   // if pfp metadata map not empty
  }     // for list

  return 1;
}

void ShowerSelection::StoreVertex(const ProxyPfpElem_t &pfp_pxy, TVector3 &nuvtx)
{

<<<<<<< HEAD
    return 1;
  }
  
  void ShowerSelection::StoreVertex(const ProxyPfpElem_t& pfp_pxy, TVector3& nuvtx) {
    
    Double_t xyz[3] = {};

    // grab vertex
    auto vtx = pfp_pxy.get<recob::Vertex>();
    if (vtx.size() != 1) {
      std::cout << "ERROR. Found neutrino PFP w/ != 1 associated vertices..." << std::endl;
      return;
    }
    
    // save vertex to array
    vtx.at(0)->XYZ(xyz);
    nuvtx = TVector3(xyz[0],xyz[1],xyz[2]);
  
    return;
  }// end store vertex


  void ShowerSelection::TrackFitdEdx(const searchingfornues::ProxyCaloElem_t& trk,
				     float& dedxU, float& dedxV ,float& dedxY)  {

    dedxU = -1;
    dedxV = -1;
    dedxY = -1;

    auto const trkcalos = trk.get<anab::Calorimetry>();
    
    for (const auto& tkcalo : trkcalos) {
      if (tkcalo->ResidualRange().size()==0) continue;
      std::vector<float> dedx4cm;
      for (size_t ic=0; ic<tkcalo->ResidualRange().size(); ++ic) {
	if ( (tkcalo->ResidualRange().back()-tkcalo->ResidualRange()[ic]) < 4.) {
	  dedx4cm.push_back( tkcalo->dEdx()[ic] );
	}
      }
      float dedx4cm_med = -1.;
      if (dedx4cm.size()>0) {
	std::sort(dedx4cm.begin(), dedx4cm.end());
	if (dedx4cm.size()%2 == 1) dedx4cm_med = dedx4cm[dedx4cm.size()/2];
	else dedx4cm_med = 0.5*(dedx4cm[dedx4cm.size()/2] + dedx4cm[dedx4cm.size()/2 - 1]);
      }
      
      auto pl = tkcalo->PlaneID().Plane;
      if (pl == 0) { dedxU = dedx4cm_med; }
      if (pl == 1) { dedxV = dedx4cm_med; }
      if (pl == 2) { dedxY = dedx4cm_med; }
      
    }// for all calorimetry objects associated to the track
    
    return;
  }// TrackFitdEdx
  
  void ShowerSelection::setBranches(TTree* _tree) {
    
    _tree->Branch("_nshower",&_nshower,"nshower/I");
    _tree->Branch("_ntrack" ,&_ntrack ,"ntrack/I" );
    _tree->Branch("_maxtrklen",&_maxtrklen,"maxtrklen/F");
    _tree->Branch("_shr_score" ,&_shr_score ,"shr_score/F" );
    _tree->Branch("_shr_energy_Y",&_shr_energy_Y,"shr_energy_Y/F");
    _tree->Branch("_shr_dedx_Y"  ,&_shr_dedx_Y  ,"shr_dedx_Y/F"  );
    _tree->Branch("_shr_dedx_fit_Y"  ,&_shr_dedx_fit_Y  ,"shr_dedx_fit_Y/F"  );
    _tree->Branch("_shr_energy_V",&_shr_energy_V,"shr_energy_V/F");
    _tree->Branch("_shr_dedx_V"  ,&_shr_dedx_V  ,"shr_dedx_V/F"  );
    _tree->Branch("_shr_dedx_fit_V"  ,&_shr_dedx_fit_V  ,"shr_dedx_fit_V/F"  );
    _tree->Branch("_shr_energy_U",&_shr_energy_U,"shr_energy_U/F");
    _tree->Branch("_shr_dedx_U"  ,&_shr_dedx_U  ,"shr_dedx_U/F"  );
    _tree->Branch("_shr_dedx_fit_U"  ,&_shr_dedx_fit_U  ,"shr_dedx_fit_U/F"  );
    _tree->Branch("_shr_dist"  ,&_shr_dist  ,"shr_dist/F"  );
    _tree->Branch("_shr_x"  ,&_shr_x  ,"shr_x/F"  );
    _tree->Branch("_shr_y"  ,&_shr_y  ,"shr_y/F"  );
    _tree->Branch("_shr_z"  ,&_shr_z  ,"shr_z/F"  );
    _tree->Branch("_shr_px"  ,&_shr_px  ,"shr_px/F"  );
    _tree->Branch("_shr_py"  ,&_shr_py  ,"shr_py/F"  );
    _tree->Branch("_shr_pz"  ,&_shr_pz  ,"shr_pz/F"  );
    
=======
  Double_t xyz[3] = {};

  // grab vertex
  auto vtx = pfp_pxy.get<recob::Vertex>();
  if (vtx.size() != 1)
  {
    std::cout << "ERROR. Found neutrino PFP w/ != 1 associated vertices..." << std::endl;
>>>>>>> 0300bee6
    return;
  }

  // save vertex to array
  vtx.at(0)->XYZ(xyz);
  nuvtx = TVector3(xyz[0], xyz[1], xyz[2]);

<<<<<<< HEAD
    _shr_score  = -1;    
    _shr_energy_Y = 0;
    _shr_dedx_Y   = 0;
    _shr_dedx_fit_Y   = 0;
    _shr_energy_V = 0;
    _shr_dedx_V   = 0;
    _shr_dedx_fit_V   = 0;
    _shr_energy_U = 0;
    _shr_dedx_U   = 0;
    _shr_dedx_fit_U   = 0;
    _shr_dist   = -1;
    _shr_x        = 0;
    _shr_y        = 0;
    _shr_z        = 0;
    _shr_px       = 0;
    _shr_py       = 0;
    _shr_pz       = 0;
=======
  return;
} // end store vertex
>>>>>>> 0300bee6

void ShowerSelection::setBranches(TTree *_tree)
{

  _tree->Branch("nshower", &_nshower, "nshower/I");
  _tree->Branch("ntrack", &_ntrack, "ntrack/I");
  _tree->Branch("maxtrklen", &_maxtrklen, "maxtrklen/F");
  _tree->Branch("shr_score", &_shr_score, "shr_score/F");
  _tree->Branch("shr_energy_Y", &_shr_energy_Y, "shr_energy_Y/F");
  _tree->Branch("shr_dedx_Y", &_shr_dedx_Y, "shr_dedx_Y/F");
  _tree->Branch("shr_energy_V", &_shr_energy_V, "shr_energy_V/F");
  _tree->Branch("shr_dedx_V", &_shr_dedx_V, "shr_dedx_V/F");
  _tree->Branch("shr_energy_U", &_shr_energy_U, "shr_energy_U/F");
  _tree->Branch("shr_dedx_U", &_shr_dedx_U, "shr_dedx_U/F");
  _tree->Branch("shr_dist", &_shr_dist, "shr_dist/F");
  _tree->Branch("shr_x", &_shr_x, "shr_x/F");
  _tree->Branch("shr_y", &_shr_y, "shr_y/F");
  _tree->Branch("shr_z", &_shr_z, "shr_z/F");
  _tree->Branch("shr_px", &_shr_px, "shr_px/F");
  _tree->Branch("shr_py", &_shr_py, "shr_py/F");
  _tree->Branch("shr_pz", &_shr_pz, "shr_pz/F");
  _tree->Branch("shr_maxe_pfp_i", &_shr_maxe_pfp_i, "shr_maxe_pfp_i/i");

  return;
}

void ShowerSelection::Reset()
{

  _shr_score = -1;
  _shr_energy_Y = 0;
  _shr_dedx_Y = 0;
  _shr_energy_V = 0;
  _shr_dedx_V = 0;
  _shr_energy_U = 0;
  _shr_dedx_U = 0;
  _shr_dist = -1;
  _shr_x = 0;
  _shr_y = 0;
  _shr_z = 0;
  _shr_px = 0;
  _shr_py = 0;
  _shr_pz = 0;
  _shr_maxe_pfp_i = 0;
  _maxtrklen = 0;

  _nshower = 0;
  _ntrack = 0;

  return;
}

void ShowerSelection::resetTTree(TTree *_tree)
{
  return;
}

DEFINE_ART_CLASS_TOOL(ShowerSelection)
} // namespace selection

#endif<|MERGE_RESOLUTION|>--- conflicted
+++ resolved
@@ -3,6 +3,7 @@
 
 #include <iostream>
 #include "SelectionToolBase.h"
+#include "ubana/ubana/searchingfornues/Selection/CommonDefs/TrackShowerScoreFuncs.h"
 
 namespace selection
 {
@@ -23,89 +24,85 @@
 
 class ShowerSelection : public SelectionToolBase
 {
-
+  
 public:
   /**
-     *  @brief  Constructor
-     *
-     *  @param  pset
-     */
+   *  @brief  Constructor
+   *
+   *  @param  pset
+   */
   ShowerSelection(const fhicl::ParameterSet &pset);
-
-  /**
-     *  @brief  Destructor
-     */
+  
+  /**
+   *  @brief  Destructor
+   */
   ~ShowerSelection(){};
-
+  
   // provide for initialization
   void configure(fhicl::ParameterSet const &pset);
-
-  /**
-     * @brief Selection function
-     */
+  
+  /**
+   * @brief Selection function
+   */
   bool selectEvent(art::Event const &e,
                    const std::vector<ProxyPfpElem_t> &pfp_pxy_v);
-
-  /**
-     * @brief set branches for TTree
-     */
+  
+  /**
+   * @brief set branches for TTree
+   */
   void setBranches(TTree *_tree);
-
-  /**
-     * @brief reset ttree branches
-     */
+  
+  /**
+   * @brief reset ttree branches
+   */
   void resetTTree(TTree *_tree);
-
-  /**
-     * @brief reset module
-     */
-<<<<<<< HEAD
-    void Reset();
-    
-  private:
-    
-    // obtain track fit dedx in first 4 cm from track calo
-    void TrackFitdEdx(const searchingfornues::ProxyCaloElem_t& trk,
-		      float& dedxU, float& dedxV ,float& dedxY);
-=======
+  
+  /**
+   * @brief reset module
+   */
   void Reset();
->>>>>>> 0300bee6
-
+  
 private:
-  /**
-     * @brief given a PFP (the neutrino one) grab the associated vertex and store vertex by reference
-     */
+  
+  // obtain track fit dedx in first 4 cm from track calo
+  void TrackFitdEdx(const searchingfornues::ProxyCaloElem_t& trk,
+		    float& dedxU, float& dedxV ,float& dedxY);
+  
+  /**
+   * @brief given a PFP (the neutrino one) grab the associated vertex and store vertex by reference
+   */
   void StoreVertex(const ProxyPfpElem_t &pfp_pxy, TVector3 &nuvtx);
-
+  
   /*
-    * @brief get shower score
-    */
-<<<<<<< HEAD
-    float GetTrackShowerScore(const ProxyPfpElem_t& pfp_pxy);
-
-    // TTree variables
-    int _nshower;
-    int _ntrack;
-    float _maxtrklen; // maximum track length for any track associated in the slice
-    float _shr_score;  // shower classification score (1 = track-like)
-    float _shr_energy_Y, _shr_energy_V, _shr_energy_U; // shower energy
-    float _shr_dedx_Y, _shr_dedx_V, _shr_dedx_U;       // shower dEdx
-    float _shr_dedx_fit_Y, _shr_dedx_fit_V, _shr_dedx_fit_U; // shower dEdx from track-fitter
-    float _shr_dist;   // shower start point distance to vertex
-    float _shr_x, _shr_y, _shr_z; // shower start poisition
-    float _shr_px, _shr_py, _shr_pz; // shower momentum vector
-
-    // input parameters
-    float fTrkShrscore;
+   * @brief get shower score
+   */
+  float GetTrackShowerScore(const ProxyPfpElem_t& pfp_pxy);
+  
+  // TTree variables
+  int _nshower;
+  int _ntrack;
+  float _maxtrklen; // maximum track length for any track associated in the slice
+  float _shr_score;  // shower classification score (1 = track-like)
+  float _shr_energy_Y, _shr_energy_V, _shr_energy_U; // shower energy
+  float _shr_dedx_Y, _shr_dedx_V, _shr_dedx_U;       // shower dEdx
+  float _shr_dedx_fit_Y, _shr_dedx_fit_V, _shr_dedx_fit_U; // shower dEdx from track-fitter
+  float _shr_dist;   // shower start point distance to vertex
+  float _shr_x, _shr_y, _shr_z; // shower start poisition
+  float _shr_px, _shr_py, _shr_pz; // shower momentum vector
+  
+  size_t _shr_maxe_pfp_i;
+  
+  // input parameters
+  float fTrkShrscore;
     float fShrdedxmax;
-    float fShrRadlen;
-    float fShrEnergy;
-    float fMaxTrklen;
-    art::InputTag fTRKproducer;
-    art::InputTag fCALproducer;
-    
-  };
-
+  float fShrRadlen;
+  float fShrEnergy;
+  float fMaxTrklen;
+  art::InputTag fTRKproducer;
+  art::InputTag fCALproducer;
+  
+};
+  
   //----------------------------------------------------------------------------
   /// Constructor.
   ///
@@ -176,8 +173,8 @@
       else {
 	
 	// grab shower/track score
-	auto trkshrscore = GetTrackShowerScore(pfp_pxy);
-
+	auto trkshrscore = searchingfornues::GetTrackShowerScore(pfp_pxy);
+	
 	std::cout << "DAVIDC PFP has trkscore : " << trkshrscore << std::endl;
 
 	auto ntrk = pfp_pxy.get<recob::Track>().size();
@@ -206,6 +203,7 @@
 	
 	// if this is the highest energy shower, save as shower candidate
 	if (shr->Energy()[2] > _shr_energy_Y) {
+	  _shr_maxe_pfp_i = i_pfp; // Index of the PFParticle corresponding to the most energetic shower
 	  _shr_energy_Y = shr->Energy()[2];
 	  _shr_dedx_Y   = shr->dEdx()[2];
 	  _shr_energy_V = shr->Energy()[1];
@@ -255,201 +253,11 @@
     
     return true;
   }
-=======
-  float GetTrackShowerScore(const ProxyPfpElem_t &pfp_pxy);
-
-  // TTree variables
-  int _nshower;
-  int _ntrack;
-  float _maxtrklen;                                  // maximum track length for any track associated in the slice
-  float _shr_score;                                  // shower classification score (1 = track-like)
-  float _shr_energy_Y, _shr_energy_V, _shr_energy_U; // shower energy
-  float _shr_dedx_Y, _shr_dedx_V, _shr_dedx_U;       // shower dEdx
-  float _shr_dist;                                   // shower start point distance to vertex
-  float _shr_x, _shr_y, _shr_z;                      // shower start poisition
-  float _shr_px, _shr_py, _shr_pz;                   // shower momentum vector
-
-  size_t _shr_maxe_pfp_i;
-
-  // input parameters
-  float fTrkShrscore;
-  float fShrdedxmax;
-  float fShrRadlen;
-  float fShrEnergy;
-  float fMaxTrklen;
-};
-
-//----------------------------------------------------------------------------
-/// Constructor.
-///
-/// Arguments:
-///
-/// pset - Fcl parameters.
-///
-ShowerSelection::ShowerSelection(const fhicl::ParameterSet &pset)
-{
-  configure(pset);
-}
-
-//----------------------------------------------------------------------------
-/// Reconfigure method.
-///
-/// Arguments:
-///
-/// pset - Fcl parameter set.
-///
-void ShowerSelection::configure(fhicl::ParameterSet const &pset)
-{
-  fTrkShrscore = pset.get<float>("TrkShrscore");
-  fShrdedxmax = pset.get<float>("Shrdedxmax");
-  fShrRadlen = pset.get<float>("ShrRadlen");
-  fShrEnergy = pset.get<float>("ShrEnergy");
-  fMaxTrklen = pset.get<float>("MaxTrkLen");
-}
-
-//----------------------------------------------------------------------------
-/// selectEvent
-///
-/// Arguments:
-///
-/// art::Event
-/// slice track pointer vector
-/// slice shower pointer vector
-///
-bool ShowerSelection::selectEvent(art::Event const &e,
-                                  const std::vector<ProxyPfpElem_t> &pfp_pxy_v)
-{
-
-  Reset();
-
-  // container to store vertex
-  TVector3 nuvtx;
-  size_t i_pfp = 0;
-  // loop over all PFPs and get metadata, find the neutrino and save its vertex
-  for (const auto &pfp_pxy : pfp_pxy_v)
-  {
-
-    auto PDG = fabs(pfp_pxy->PdgCode());
-
-    // skip neutrino PFP
-    if ((PDG == 12) || (PDG == 14))
-      StoreVertex(pfp_pxy, nuvtx);
-
-    // if non-neutrino PFP
-    else
-    {
-
-      // grab shower/track score
-      auto trkshrscore = GetTrackShowerScore(pfp_pxy);
-
-      std::cout << "DAVIDC PFP has trkscore : " << trkshrscore << std::endl;
-
-      auto ntrk = pfp_pxy.get<recob::Track>().size();
-      _ntrack += ntrk;
-
-      // save track-length of longest track
-      if (ntrk == 1)
-      {
-        if (pfp_pxy.get<recob::Track>()[0]->Length() > _maxtrklen)
-          _maxtrklen = pfp_pxy.get<recob::Track>()[0]->Length();
-      } // if there is a track associated
-
-      // 1 -> track-like
-      if (trkshrscore > fTrkShrscore)
-        continue;
-
-      _shr_score = trkshrscore;
-
-      auto nshr = pfp_pxy.get<recob::Shower>().size();
-      _nshower += nshr;
-
-      // 1 -> track-like
-      if (trkshrscore > fTrkShrscore)
-        continue;
-
-      if (nshr != 1)
-        continue;
-
-      auto const &shr = pfp_pxy.get<recob::Shower>().at(0);
-
-      // if this is the highest energy shower, save as shower candidate
-      if (shr->Energy()[2] > _shr_energy_Y)
-      {
-        _shr_maxe_pfp_i = i_pfp; // Index of the PFParticle corresponding to the most energetic shower
-        _shr_energy_Y = shr->Energy()[2];
-        _shr_dedx_Y = shr->dEdx()[2];
-        _shr_energy_V = shr->Energy()[1];
-        _shr_dedx_V = shr->dEdx()[1];
-        _shr_energy_U = shr->Energy()[0];
-        _shr_dedx_U = shr->dEdx()[0];
-        _shr_x = shr->ShowerStart().X();
-        _shr_y = shr->ShowerStart().Y();
-        _shr_z = shr->ShowerStart().Z();
-        _shr_px = shr->Direction().X();
-        _shr_py = shr->Direction().Y();
-        _shr_pz = shr->Direction().Z();
-        _shr_dist = (shr->ShowerStart() - nuvtx).Mag();
-      } // if highest energy shower so far
-
-    } // if non-neutrino PFP
-    i_pfp++;
-
-  }   // for all PFParticles
-
-  if (_nshower < 1)
-    return false;
-  if (_shr_dist > fShrRadlen)
-    return false;
-  if (_shr_dedx_Y > fShrdedxmax)
-    return false;
-  if (_shr_energy_Y < fShrEnergy)
-    return false;
-  if (_shr_score > fTrkShrscore)
-    return false;
-  if (_maxtrklen > fMaxTrklen)
-    return false;
-
-  return true;
-}
-
-float ShowerSelection::GetTrackShowerScore(const ProxyPfpElem_t &pfp_pxy)
-{
->>>>>>> 0300bee6
-
-  const auto &pfParticleMetadataList = pfp_pxy.get<larpandoraobj::PFParticleMetadata>();
-
-  if (pfParticleMetadataList.size() == 0)
-    return 1;
-
-  for (unsigned int j = 0; j < pfParticleMetadataList.size(); ++j)
-  {
-
-    const art::Ptr<larpandoraobj::PFParticleMetadata> &pfParticleMetadata(pfParticleMetadataList.at(j));
-    auto pfParticlePropertiesMap = pfParticleMetadata->GetPropertiesMap();
-    if (!pfParticlePropertiesMap.empty())
-    {
-      for (std::map<std::string, float>::const_iterator it = pfParticlePropertiesMap.begin(); it != pfParticlePropertiesMap.end(); ++it)
-      {
-        if (it->first == "TrackScore")
-          return it->second;
-      } // for map elements
-    }   // if pfp metadata map not empty
-  }     // for list
-
-  return 1;
-}
-
-void ShowerSelection::StoreVertex(const ProxyPfpElem_t &pfp_pxy, TVector3 &nuvtx)
-{
-
-<<<<<<< HEAD
-    return 1;
-  }
-  
+
   void ShowerSelection::StoreVertex(const ProxyPfpElem_t& pfp_pxy, TVector3& nuvtx) {
     
     Double_t xyz[3] = {};
-
+    
     // grab vertex
     auto vtx = pfp_pxy.get<recob::Vertex>();
     if (vtx.size() != 1) {
@@ -460,18 +268,18 @@
     // save vertex to array
     vtx.at(0)->XYZ(xyz);
     nuvtx = TVector3(xyz[0],xyz[1],xyz[2]);
-  
+    
     return;
   }// end store vertex
-
-
+  
+  
   void ShowerSelection::TrackFitdEdx(const searchingfornues::ProxyCaloElem_t& trk,
 				     float& dedxU, float& dedxV ,float& dedxY)  {
-
+    
     dedxU = -1;
     dedxV = -1;
     dedxY = -1;
-
+    
     auto const trkcalos = trk.get<anab::Calorimetry>();
     
     for (const auto& tkcalo : trkcalos) {
@@ -501,123 +309,64 @@
   
   void ShowerSelection::setBranches(TTree* _tree) {
     
-    _tree->Branch("_nshower",&_nshower,"nshower/I");
-    _tree->Branch("_ntrack" ,&_ntrack ,"ntrack/I" );
-    _tree->Branch("_maxtrklen",&_maxtrklen,"maxtrklen/F");
-    _tree->Branch("_shr_score" ,&_shr_score ,"shr_score/F" );
-    _tree->Branch("_shr_energy_Y",&_shr_energy_Y,"shr_energy_Y/F");
-    _tree->Branch("_shr_dedx_Y"  ,&_shr_dedx_Y  ,"shr_dedx_Y/F"  );
-    _tree->Branch("_shr_dedx_fit_Y"  ,&_shr_dedx_fit_Y  ,"shr_dedx_fit_Y/F"  );
-    _tree->Branch("_shr_energy_V",&_shr_energy_V,"shr_energy_V/F");
-    _tree->Branch("_shr_dedx_V"  ,&_shr_dedx_V  ,"shr_dedx_V/F"  );
-    _tree->Branch("_shr_dedx_fit_V"  ,&_shr_dedx_fit_V  ,"shr_dedx_fit_V/F"  );
-    _tree->Branch("_shr_energy_U",&_shr_energy_U,"shr_energy_U/F");
-    _tree->Branch("_shr_dedx_U"  ,&_shr_dedx_U  ,"shr_dedx_U/F"  );
-    _tree->Branch("_shr_dedx_fit_U"  ,&_shr_dedx_fit_U  ,"shr_dedx_fit_U/F"  );
-    _tree->Branch("_shr_dist"  ,&_shr_dist  ,"shr_dist/F"  );
-    _tree->Branch("_shr_x"  ,&_shr_x  ,"shr_x/F"  );
-    _tree->Branch("_shr_y"  ,&_shr_y  ,"shr_y/F"  );
-    _tree->Branch("_shr_z"  ,&_shr_z  ,"shr_z/F"  );
-    _tree->Branch("_shr_px"  ,&_shr_px  ,"shr_px/F"  );
-    _tree->Branch("_shr_py"  ,&_shr_py  ,"shr_py/F"  );
-    _tree->Branch("_shr_pz"  ,&_shr_pz  ,"shr_pz/F"  );
-    
-=======
-  Double_t xyz[3] = {};
-
-  // grab vertex
-  auto vtx = pfp_pxy.get<recob::Vertex>();
-  if (vtx.size() != 1)
+    _tree->Branch("nshower",&_nshower,"nshower/I");
+    _tree->Branch("ntrack" ,&_ntrack ,"ntrack/I" );
+    _tree->Branch("maxtrklen",&_maxtrklen,"maxtrklen/F");
+    _tree->Branch("shr_score" ,&_shr_score ,"shr_score/F" );
+    _tree->Branch("shr_energy_Y",&_shr_energy_Y,"shr_energy_Y/F");
+    _tree->Branch("shr_dedx_Y"  ,&_shr_dedx_Y  ,"shr_dedx_Y/F"  );
+    _tree->Branch("shr_dedx_fit_Y"  ,&_shr_dedx_fit_Y  ,"shr_dedx_fit_Y/F"  );
+    _tree->Branch("shr_energy_V",&_shr_energy_V,"shr_energy_V/F");
+    _tree->Branch("shr_dedx_V"  ,&_shr_dedx_V  ,"shr_dedx_V/F"  );
+    _tree->Branch("shr_dedx_fit_V"  ,&_shr_dedx_fit_V  ,"shr_dedx_fit_V/F"  );
+    _tree->Branch("shr_energy_U",&_shr_energy_U,"shr_energy_U/F");
+    _tree->Branch("shr_dedx_U"  ,&_shr_dedx_U  ,"shr_dedx_U/F"  );
+    _tree->Branch("shr_dedx_fit_U"  ,&_shr_dedx_fit_U  ,"shr_dedx_fit_U/F"  );
+    _tree->Branch("shr_dist"  ,&_shr_dist  ,"shr_dist/F"  );
+    _tree->Branch("shr_x"  ,&_shr_x  ,"shr_x/F"  );
+    _tree->Branch("shr_y"  ,&_shr_y  ,"shr_y/F"  );
+    _tree->Branch("shr_z"  ,&_shr_z  ,"shr_z/F"  );
+    _tree->Branch("shr_px"  ,&_shr_px  ,"shr_px/F"  );
+    _tree->Branch("shr_py"  ,&_shr_py  ,"shr_py/F"  );
+    _tree->Branch("shr_pz"  ,&_shr_pz  ,"shr_pz/F"  );
+  _tree->Branch("shr_maxe_pfp_i", &_shr_maxe_pfp_i, "shr_maxe_pfp_i/i");
+    
+    return;
+  }
+  
+  
+  void ShowerSelection::Reset()
   {
-    std::cout << "ERROR. Found neutrino PFP w/ != 1 associated vertices..." << std::endl;
->>>>>>> 0300bee6
+    
+    _shr_score = -1;
+    _shr_energy_Y = 0;
+    _shr_dedx_Y = 0;
+    _shr_energy_V = 0;
+    _shr_dedx_V = 0;
+    _shr_energy_U = 0;
+    _shr_dedx_U = 0;
+    _shr_dist = -1;
+    _shr_x = 0;
+    _shr_y = 0;
+    _shr_z = 0;
+    _shr_px = 0;
+    _shr_py = 0;
+    _shr_pz = 0;
+    _shr_maxe_pfp_i = 0;
+    _maxtrklen = 0;
+    
+    _nshower = 0;
+    _ntrack = 0;
+    
     return;
   }
-
-  // save vertex to array
-  vtx.at(0)->XYZ(xyz);
-  nuvtx = TVector3(xyz[0], xyz[1], xyz[2]);
-
-<<<<<<< HEAD
-    _shr_score  = -1;    
-    _shr_energy_Y = 0;
-    _shr_dedx_Y   = 0;
-    _shr_dedx_fit_Y   = 0;
-    _shr_energy_V = 0;
-    _shr_dedx_V   = 0;
-    _shr_dedx_fit_V   = 0;
-    _shr_energy_U = 0;
-    _shr_dedx_U   = 0;
-    _shr_dedx_fit_U   = 0;
-    _shr_dist   = -1;
-    _shr_x        = 0;
-    _shr_y        = 0;
-    _shr_z        = 0;
-    _shr_px       = 0;
-    _shr_py       = 0;
-    _shr_pz       = 0;
-=======
-  return;
-} // end store vertex
->>>>>>> 0300bee6
-
-void ShowerSelection::setBranches(TTree *_tree)
-{
-
-  _tree->Branch("nshower", &_nshower, "nshower/I");
-  _tree->Branch("ntrack", &_ntrack, "ntrack/I");
-  _tree->Branch("maxtrklen", &_maxtrklen, "maxtrklen/F");
-  _tree->Branch("shr_score", &_shr_score, "shr_score/F");
-  _tree->Branch("shr_energy_Y", &_shr_energy_Y, "shr_energy_Y/F");
-  _tree->Branch("shr_dedx_Y", &_shr_dedx_Y, "shr_dedx_Y/F");
-  _tree->Branch("shr_energy_V", &_shr_energy_V, "shr_energy_V/F");
-  _tree->Branch("shr_dedx_V", &_shr_dedx_V, "shr_dedx_V/F");
-  _tree->Branch("shr_energy_U", &_shr_energy_U, "shr_energy_U/F");
-  _tree->Branch("shr_dedx_U", &_shr_dedx_U, "shr_dedx_U/F");
-  _tree->Branch("shr_dist", &_shr_dist, "shr_dist/F");
-  _tree->Branch("shr_x", &_shr_x, "shr_x/F");
-  _tree->Branch("shr_y", &_shr_y, "shr_y/F");
-  _tree->Branch("shr_z", &_shr_z, "shr_z/F");
-  _tree->Branch("shr_px", &_shr_px, "shr_px/F");
-  _tree->Branch("shr_py", &_shr_py, "shr_py/F");
-  _tree->Branch("shr_pz", &_shr_pz, "shr_pz/F");
-  _tree->Branch("shr_maxe_pfp_i", &_shr_maxe_pfp_i, "shr_maxe_pfp_i/i");
-
-  return;
-}
-
-void ShowerSelection::Reset()
-{
-
-  _shr_score = -1;
-  _shr_energy_Y = 0;
-  _shr_dedx_Y = 0;
-  _shr_energy_V = 0;
-  _shr_dedx_V = 0;
-  _shr_energy_U = 0;
-  _shr_dedx_U = 0;
-  _shr_dist = -1;
-  _shr_x = 0;
-  _shr_y = 0;
-  _shr_z = 0;
-  _shr_px = 0;
-  _shr_py = 0;
-  _shr_pz = 0;
-  _shr_maxe_pfp_i = 0;
-  _maxtrklen = 0;
-
-  _nshower = 0;
-  _ntrack = 0;
-
-  return;
-}
-
-void ShowerSelection::resetTTree(TTree *_tree)
+  
+  void ShowerSelection::resetTTree(TTree *_tree)
 {
   return;
 }
-
-DEFINE_ART_CLASS_TOOL(ShowerSelection)
+  
+  DEFINE_ART_CLASS_TOOL(ShowerSelection)
 } // namespace selection
 
 #endif