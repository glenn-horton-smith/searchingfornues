#ifndef ANALYSIS_CALORIMETRYANALYSIS_CXX
#define ANALYSIS_CALORIMETRYANALYSIS_CXX

#include <iostream>
#include "AnalysisToolBase.h"

#include "TDatabasePDG.h"
#include "TParticlePDG.h"

#include "../CommonDefs/Typedefs.h"

// backtracking tools
#include "../CommonDefs/BacktrackingFuncs.h"
#include "../CommonDefs/Geometry.h"
#include "../CommonDefs/SCECorrections.h"
#include "../CommonDefs/TrackShowerScoreFuncs.h"
#include "../CommonDefs/PIDFuncs.h"

#include "lardataobj/AnalysisBase/T0.h"

#include "ubana/ParticleID/Algorithms/uB_PlaneIDBitsetHelperFunctions.h"
#include "larreco/RecoAlg/TrackMomentumCalculator.h"

namespace analysis
{
////////////////////////////////////////////////////////////////////////
//
// Class:       CalorimetryAnalysis
// File:        CalorimetryAnalysis.cc
//
//              A basic analysis example
//
// Configuration parameters:
//
// TBD
//
// Created by Giuseppe Cerati (cerati@fnal.gov) on 03/15/2019
//
////////////////////////////////////////////////////////////////////////

class CalorimetryAnalysis : public AnalysisToolBase
{

public:
  /**
     *  @brief  Constructor
     *
     *  @param  pset
     */
  CalorimetryAnalysis(const fhicl::ParameterSet &pset);

  /**
     *  @brief  Destructor
     */
  ~CalorimetryAnalysis(){};

  // provide for initialization
  void configure(fhicl::ParameterSet const &pset);

  /**
     * @brief Analysis function
     */
  void analyzeEvent(art::Event const &e, bool fData) override;

  /**
     * @brief Analyze slice
     */
  void analyzeSlice(art::Event const &e, std::vector<ProxyPfpElem_t> &slice_pfp_v, bool fData, bool selected) override;

  /**
     * @brief Save truth info for event associated to neutrino
     */
  void SaveTruth(art::Event const &e);

  /**
     * @brief Fill Default info for event associated to neutrino
     */
  void fillDefault();

  /**
     * @brief set branches for TTree
     */
  void setBranches(TTree *_tree) override;

  /**
     * @brief reset ttree branches
     */
  void resetTTree(TTree *_tree) override;


private:

  // function that given a track and its calo info fills NTuple variables
  void FillCalorimetry(const searchingfornues::ProxyPfpElem_t pfp,
           const searchingfornues::ProxyCaloColl_t calo_proxy,
           const searchingfornues::ProxyPIDColl_t pid_proxy,
           const searchingfornues::ProxyClusColl_t clus_proxy,
           const bool fData,
           const std::vector<searchingfornues::BtPart> btparts_v,
           const std::unique_ptr<art::FindManyP<simb::MCParticle, anab::BackTrackerHitMatchingData>> &assocMCPart);

  trkf::TrackMomentumCalculator _trkmom;

  TParticlePDG *proton = TDatabasePDG::Instance()->GetParticle(2212);
  TParticlePDG *muon = TDatabasePDG::Instance()->GetParticle(13);

  art::InputTag fPFPproducer;
  art::InputTag fCALOproducer;
  art::InputTag fPIDproducer;
  art::InputTag fTRKproducer;
  art::InputTag fCLSproducer;
  art::InputTag fBacktrackTag;
  art::InputTag fHproducer;
  art::InputTag fMCRproducer;
  art::InputTag fT0producer;

  bool fBacktrack; // do the backtracking needed for this module?

  TTree* _calo_tree;

  int _run, _sub, _evt;
  int _isprimary;
  // backtracking information
  int _backtracked_pdg;            // PDG code of backtracked particle
  float _backtracked_e;            // energy of backtracked particle
  float _backtracked_purity;       // purity of backtracking
  float _backtracked_completeness; // completeness of backtracking
  float _backtracked_overlay_purity; // purity of overlay

  float _backtracked_px;
  float _backtracked_py;
  float _backtracked_pz;

  float _backtracked_start_x;
  float _backtracked_start_y;
  float _backtracked_start_z;
  float _backtracked_start_t;
  float _backtracked_start_U;
  float _backtracked_start_V;
  float _backtracked_start_Y;
  float _backtracked_sce_start_x;
  float _backtracked_sce_start_y;
  float _backtracked_sce_start_z;
  float _backtracked_sce_start_U;
  float _backtracked_sce_start_V;
  float _backtracked_sce_start_Y;

  // track information
  int _nplanehits_U;
  int _nplanehits_V;
  int _nplanehits_Y;
  float _trk_score;

  float _trk_theta;
  float _trk_phi;

  float _trk_dir_x;
  float _trk_dir_y;
  float _trk_dir_z;

  float _trk_len;

  float _trk_start_x;
  float _trk_start_y;
  float _trk_start_z;

  float _trk_sce_start_x;
  float _trk_sce_start_y;
  float _trk_sce_start_z;

  float _trk_end_x;
  float _trk_end_y;
  float _trk_end_z;

  float _trk_sce_end_x;
  float _trk_sce_end_y;
  float _trk_sce_end_z;

  float _trk_bragg_p;
  float _trk_bragg_mu;
  float _trk_bragg_mip;
  float _trk_pid_chipr;
  float _trk_pid_chika;
  float _trk_pid_chipi;
  float _trk_pid_chimu;
  float _trk_pida;

  float _trk_bragg_p_u;
  float _trk_bragg_mu_u;
  float _trk_bragg_mip_u;
  float _trk_pid_chipr_u;
  float _trk_pid_chika_u;
  float _trk_pid_chipi_u;
  float _trk_pid_chimu_u;
  float _trk_pida_u;

  float _trk_bragg_p_v;
  float _trk_bragg_mu_v;
  float _trk_bragg_mip_v;
  float _trk_pid_chipr_v;
  float _trk_pid_chika_v;
  float _trk_pid_chipi_v;
  float _trk_pid_chimu_v;
  float _trk_pida_v;

  float _trk_mcs_muon_mom;
  float _trk_energy_proton;
  float _trk_energy_muon;

  // dedx vector
  std::vector<float> _dqdx_u;
  std::vector<float> _dqdx_v;
  std::vector<float> _dqdx_y;

  std::vector<float> _dedx_u;
  std::vector<float> _dedx_v;
  std::vector<float> _dedx_y;

  std::vector<float> _rr_u;
  std::vector<float> _rr_v;
  std::vector<float> _rr_y;

  std::vector<float> _pitch_u;
  std::vector<float> _pitch_v;
  std::vector<float> _pitch_y;

  std::vector<float> _x_u;
  std::vector<float> _x_v;
  std::vector<float> _x_y;

  std::vector<float> _y_u;
  std::vector<float> _y_v;
  std::vector<float> _y_y;

  std::vector<float> _z_u;
  std::vector<float> _z_v;
  std::vector<float> _z_y;

  std::vector<float> _dir_x_u;
  std::vector<float> _dir_x_v;
  std::vector<float> _dir_x_y;

  std::vector<float> _dir_y_u;
  std::vector<float> _dir_y_v;
  std::vector<float> _dir_y_y;

  std::vector<float> _dir_z_u;
  std::vector<float> _dir_z_v;
  std::vector<float> _dir_z_y;
};

//----------------------------------------------------------------------------
/// Constructor.
///
/// Arguments:
///
/// pset - Fcl parameters.
///
CalorimetryAnalysis::CalorimetryAnalysis(const fhicl::ParameterSet &p)
{
  fPFPproducer  = p.get< art::InputTag > ("PFPproducer","pandora");
  fCALOproducer = p.get< art::InputTag > ("CALOproducer");
  fPIDproducer  = p.get< art::InputTag > ("PIDproducer" );
  fTRKproducer  = p.get< art::InputTag > ("TRKproducer" );
  fT0producer  = p.get< art::InputTag > ("T0producer", "" );

  fCLSproducer = p.get<art::InputTag>("CLSproducer");
  fBacktrackTag = p.get<art::InputTag>("BacktrackTag");
  fHproducer = p.get<art::InputTag>("Hproducer");
  fMCRproducer = p.get<art::InputTag>("MCRproducer");

  fBacktrack = p.get<bool>("Backtrack", true);

  art::ServiceHandle<art::TFileService> tfs;

  _calo_tree = tfs->make<TTree>("CalorimetryAnalyzer", "Calo Tree");
}

//----------------------------------------------------------------------------
/// Reconfigure method.
///
/// Arguments:
///
/// pset - Fcl parameter set.
///
void CalorimetryAnalysis::configure(fhicl::ParameterSet const &p)
{
}

//----------------------------------------------------------------------------
/// Reconfigure method.
///
/// Arguments:
///
/// pset - Fcl parameter set.
///
void CalorimetryAnalysis::analyzeEvent(art::Event const &e, bool fData)
{
  _evt = e.event();
  _sub = e.subRun();
  _run = e.run();



  // if flag to store cosmic muon info is on -> save ACPT tagged tracks if any
  if (fT0producer == "")
    return;

  // grab PFParticles in event
  searchingfornues::ProxyPfpColl_t const &pfp_proxy_v = proxy::getCollection<std::vector<recob::PFParticle>>(e, fPFPproducer,
                               proxy::withAssociated<larpandoraobj::PFParticleMetadata>(fPFPproducer),
                               proxy::withAssociated<recob::Cluster>(fPFPproducer),
                               proxy::withAssociated<recob::Slice>(fPFPproducer),
                               proxy::withAssociated<recob::Track>(fPFPproducer),
                               proxy::withAssociated<recob::Vertex>(fPFPproducer),
                               proxy::withAssociated<recob::PCAxis>(fPFPproducer),
                               proxy::withAssociated<recob::Shower>(fPFPproducer),
                               proxy::withAssociated<recob::SpacePoint>(fPFPproducer));

  // load clusters
  ProxyClusColl_t const &clus_proxy = proxy::getCollection<std::vector<recob::Cluster>>(e, fCLSproducer,
                                                                                        proxy::withAssociated<recob::Hit>(fCLSproducer));

  // load backtrack information
  std::vector<searchingfornues::BtPart> btparts_v;
  std::unique_ptr<art::FindManyP<simb::MCParticle, anab::BackTrackerHitMatchingData>> assocMCPart;
  
  if (fBacktrack)
  {
    const std::vector<sim::MCShower> &inputMCShower = *(e.getValidHandle<std::vector<sim::MCShower>>(fMCRproducer));
    const std::vector<sim::MCTrack> &inputMCTrack = *(e.getValidHandle<std::vector<sim::MCTrack>>(fMCRproducer));
    art::ValidHandle<std::vector<recob::Hit>> inputHits = e.getValidHandle<std::vector<recob::Hit>>(fHproducer);
    assocMCPart = std::unique_ptr<art::FindManyP<simb::MCParticle, anab::BackTrackerHitMatchingData>>(new art::FindManyP<simb::MCParticle, anab::BackTrackerHitMatchingData>(inputHits, e, fBacktrackTag));
    btparts_v = searchingfornues::initBacktrackingParticleVec(inputMCShower, inputMCTrack, *inputHits, assocMCPart);

    /*
    auto const &hit_mcpart_assn = *(e.getValidHandle<art::Assns<recob::Hit,simb::MCParticle,anab::BackTrackerHitMatchingData>>(fBacktrackTag));

    std::unordered_set<size_t> my_hit_key_mc;

    int ctr = 0.;
    std::cout << "there are " << hit_mcpart_assn.size() << " hit_mcpart_assn" << std::endl;
    for(auto &pair : hit_mcpart_assn){

      std::cout << "hit " << pair.first.key() << " is associated to track-id " << pair.second->TrackId() << " " << std::endl;
      my_hit_key_mc.insert(pair.first.key());
      ctr += 1;
      
    }
    std::cout << " ctr is " << ctr << std::endl;

    for (size_t h=0; h < inputHits->size(); h++) {
      if(my_hit_key_mc.count(h) > 0)
	std::cout << "hit backtracked!" << std::endl;
    }
    */
    
    
  }


  // load calorimetry
  searchingfornues::ProxyCaloColl_t const& calo_proxy = proxy::getCollection<std::vector<recob::Track> >(e, fTRKproducer,
                           proxy::withAssociated<anab::Calorimetry>(fCALOproducer));

  searchingfornues::ProxyPIDColl_t const& pid_proxy = proxy::getCollection<std::vector<recob::Track> >(e, fTRKproducer,
                           proxy::withAssociated<anab::ParticleID>(fPIDproducer));

  // grab tracks in the event
  auto const& trk_h = e.getValidHandle<std::vector<recob::Track> >(fPFPproducer);
  // grab anab::T0 for ACPT in-time associated to Tracks
  art::FindManyP<anab::T0> trk_t0_assn_v(trk_h, e, fT0producer);

  for (const ProxyPfpElem_t &pfp_pxy : pfp_proxy_v) {

    fillDefault();

    // grab associated tracks
    auto trk_v = pfp_pxy.get<recob::Track>();
    if (trk_v.size() != 1)
      continue;

    auto trk = trk_v.at(0);

    // grab track key to find anab::T0 association, if present
    auto const T0_v = trk_t0_assn_v.at( trk.key() );
    if (T0_v.size() == 1)
    {
      FillCalorimetry(pfp_pxy,
<<<<<<< HEAD
          calo_proxy,
          pid_proxy,
          clus_proxy,
          fData,
          btparts_v,
          assocMCPart);
=======
		      calo_proxy,
		      pid_proxy,
		      clus_proxy,
		      !fBacktrack,
		      btparts_v,
		      assocMCPart);      
      
>>>>>>> fa1a5089
    }//  if T0 assocaition is found
  }// for all PFParticles
}// analyzeEvent

void CalorimetryAnalysis::analyzeSlice(art::Event const &e, std::vector<ProxyPfpElem_t> &slice_pfp_v, bool fData, bool selected)
{

  // if fT0producer was specified -> means we don't want to run on neutrino candidate tracks -> skip
  if (fT0producer != "")
    return;

  // load clusters
  ProxyClusColl_t const &clus_proxy = proxy::getCollection<std::vector<recob::Cluster>>(e, fCLSproducer,
                                                                                        proxy::withAssociated<recob::Hit>(fCLSproducer));

  // load backtrack information
  std::vector<searchingfornues::BtPart> btparts_v;
  std::unique_ptr<art::FindManyP<simb::MCParticle, anab::BackTrackerHitMatchingData>> assocMCPart;
  if (!fData)
  {
    const std::vector<sim::MCShower> &inputMCShower = *(e.getValidHandle<std::vector<sim::MCShower>>(fMCRproducer));
    const std::vector<sim::MCTrack> &inputMCTrack = *(e.getValidHandle<std::vector<sim::MCTrack>>(fMCRproducer));
    art::ValidHandle<std::vector<recob::Hit>> inputHits = e.getValidHandle<std::vector<recob::Hit>>(fHproducer);
    assocMCPart = std::unique_ptr<art::FindManyP<simb::MCParticle, anab::BackTrackerHitMatchingData>>(new art::FindManyP<simb::MCParticle, anab::BackTrackerHitMatchingData>(inputHits, e, fBacktrackTag));
    btparts_v = searchingfornues::initBacktrackingParticleVec(inputMCShower, inputMCTrack, *inputHits, assocMCPart);
  }

  // load calorimetry
  searchingfornues::ProxyCaloColl_t const& calo_proxy = proxy::getCollection<std::vector<recob::Track> >(e, fTRKproducer,
                           proxy::withAssociated<anab::Calorimetry>(fCALOproducer));

  searchingfornues::ProxyPIDColl_t const& pid_proxy = proxy::getCollection<std::vector<recob::Track> >(e, fTRKproducer,
                           proxy::withAssociated<anab::ParticleID>(fPIDproducer));

  for (size_t i_pfp = 0; i_pfp < slice_pfp_v.size(); i_pfp++)
  {
    fillDefault();
    auto pfp = slice_pfp_v[i_pfp];
    FillCalorimetry(pfp,
        calo_proxy,
        pid_proxy,
        clus_proxy,
        fData,
        btparts_v,
        assocMCPart);
  } // for all PFParticles
}

void CalorimetryAnalysis::fillDefault()
{
  _isprimary = std::numeric_limits<int>::lowest();

  // backtracking information
  _backtracked_pdg = std::numeric_limits<int>::lowest();            // PDG code of backtracked particle
  _backtracked_e = std::numeric_limits<float>::lowest();            // energy of backtracked particle
  _backtracked_purity = std::numeric_limits<float>::lowest();       // purity of backtracking
  _backtracked_completeness = std::numeric_limits<float>::lowest(); // completeness of backtracking
  _backtracked_overlay_purity = std::numeric_limits<float>::lowest(); // purity of overlay

  _backtracked_px = std::numeric_limits<float>::lowest();
  _backtracked_py = std::numeric_limits<float>::lowest();
  _backtracked_pz = std::numeric_limits<float>::lowest();

  _backtracked_start_x = std::numeric_limits<float>::lowest();
  _backtracked_start_y = std::numeric_limits<float>::lowest();
  _backtracked_start_z = std::numeric_limits<float>::lowest();
  _backtracked_start_t = std::numeric_limits<float>::lowest();
  _backtracked_start_U = std::numeric_limits<float>::lowest();
  _backtracked_start_V = std::numeric_limits<float>::lowest();
  _backtracked_start_Y = std::numeric_limits<float>::lowest();
  _backtracked_sce_start_x = std::numeric_limits<float>::lowest();
  _backtracked_sce_start_y = std::numeric_limits<float>::lowest();
  _backtracked_sce_start_z = std::numeric_limits<float>::lowest();
  _backtracked_sce_start_U = std::numeric_limits<float>::lowest();
  _backtracked_sce_start_V = std::numeric_limits<float>::lowest();
  _backtracked_sce_start_Y = std::numeric_limits<float>::lowest();

  // track information
  _nplanehits_U = std::numeric_limits<int>::lowest();
  _nplanehits_V = std::numeric_limits<int>::lowest();
  _nplanehits_Y = std::numeric_limits<int>::lowest();
  _trk_score = std::numeric_limits<float>::lowest();

  _trk_theta = std::numeric_limits<float>::lowest();
  _trk_phi = std::numeric_limits<float>::lowest();
  _trk_len = std::numeric_limits<float>::lowest();

  _trk_dir_x = std::numeric_limits<float>::lowest();
  _trk_dir_y = std::numeric_limits<float>::lowest();
  _trk_dir_z = std::numeric_limits<float>::lowest();

  _trk_start_x = std::numeric_limits<float>::lowest();
  _trk_start_y = std::numeric_limits<float>::lowest();
  _trk_start_z = std::numeric_limits<float>::lowest();

  _trk_sce_start_x = std::numeric_limits<float>::lowest();
  _trk_sce_start_y = std::numeric_limits<float>::lowest();
  _trk_sce_start_z = std::numeric_limits<float>::lowest();

  _trk_end_x = std::numeric_limits<float>::lowest();
  _trk_end_y = std::numeric_limits<float>::lowest();
  _trk_end_z = std::numeric_limits<float>::lowest();

  _trk_sce_end_x = std::numeric_limits<float>::lowest();
  _trk_sce_end_y = std::numeric_limits<float>::lowest();
  _trk_sce_end_z = std::numeric_limits<float>::lowest();

  _trk_bragg_p = std::numeric_limits<float>::lowest();
  _trk_bragg_mu = std::numeric_limits<float>::lowest();
  _trk_bragg_mip = std::numeric_limits<float>::lowest();
  _trk_pid_chipr = std::numeric_limits<float>::lowest();
  _trk_pid_chika = std::numeric_limits<float>::lowest();
  _trk_pid_chipi = std::numeric_limits<float>::lowest();
  _trk_pid_chimu = std::numeric_limits<float>::lowest();
  _trk_pida = std::numeric_limits<float>::lowest();

  _trk_bragg_p_u = std::numeric_limits<float>::lowest();
  _trk_bragg_mu_u = std::numeric_limits<float>::lowest();
  _trk_bragg_mip_u = std::numeric_limits<float>::lowest();
  _trk_pid_chipr_u = std::numeric_limits<float>::lowest();
  _trk_pid_chika_u = std::numeric_limits<float>::lowest();
  _trk_pid_chipi_u = std::numeric_limits<float>::lowest();
  _trk_pid_chimu_u = std::numeric_limits<float>::lowest();
  _trk_pida_u = std::numeric_limits<float>::lowest();

  _trk_bragg_p_v = std::numeric_limits<float>::lowest();
  _trk_bragg_mu_v = std::numeric_limits<float>::lowest();
  _trk_bragg_mip_v = std::numeric_limits<float>::lowest();
  _trk_pid_chipr_v = std::numeric_limits<float>::lowest();
  _trk_pid_chika_v = std::numeric_limits<float>::lowest();
  _trk_pid_chipi_v = std::numeric_limits<float>::lowest();
  _trk_pid_chimu_v = std::numeric_limits<float>::lowest();
  _trk_pida_v = std::numeric_limits<float>::lowest();

  _trk_mcs_muon_mom = std::numeric_limits<float>::lowest();
  _trk_energy_proton = std::numeric_limits<float>::lowest();
  _trk_energy_muon = std::numeric_limits<float>::lowest();

  // dedx vector
  _dqdx_u.clear();
  _dqdx_v.clear();
  _dqdx_y.clear();

  _dedx_u.clear();
  _dedx_v.clear();
  _dedx_y.clear();

  _rr_u.clear();
  _rr_v.clear();
  _rr_y.clear();

  _pitch_u.clear();
  _pitch_v.clear();
  _pitch_y.clear();

  _x_u.clear();
  _x_v.clear();
  _x_y.clear();

  _y_u.clear();
  _y_v.clear();
  _y_y.clear();

  _z_u.clear();
  _z_v.clear();
  _z_y.clear();

  _dir_x_u.clear();
  _dir_x_v.clear();
  _dir_x_y.clear();

  _dir_y_u.clear();
  _dir_y_v.clear();
  _dir_y_y.clear();

  _dir_z_u.clear();
  _dir_z_v.clear();
  _dir_z_y.clear();
}

void CalorimetryAnalysis::setBranches(TTree *_tree)
{
  _calo_tree->Branch("run", &_run, "run/i");
  _calo_tree->Branch("sub", &_sub, "sub/i");
  _calo_tree->Branch("evt", &_evt, "evt/i");
  _calo_tree->Branch("isprimary", &_isprimary, "isprimary/i");
  // backtracking information
  _calo_tree->Branch("backtracked_pdg", &_backtracked_pdg, "backtracked_pdg/i");            // PDG code of backtracked particle
  _calo_tree->Branch("backtracked_e", &_backtracked_e, "backtracked_e/f");            // energy of backtracked particle
  _calo_tree->Branch("backtracked_purity", &_backtracked_purity, "backtracked_purity/f");       // purity of backtracking
  _calo_tree->Branch("backtracked_completeness", &_backtracked_completeness, "backtracked_completeness/f"); // completeness of backtracking
  _calo_tree->Branch("backtracked_overlay_purity", &_backtracked_overlay_purity, "backtracked_overlay_purity/f"); // purity of overlay

  _calo_tree->Branch("backtracked_px", &_backtracked_px, "backtracked_px/f");
  _calo_tree->Branch("backtracked_py", &_backtracked_py, "backtracked_py/f");
  _calo_tree->Branch("backtracked_pz", &_backtracked_pz, "backtracked_pz/f");

  _calo_tree->Branch("backtracked_start_x", &_backtracked_start_x, "backtracked_start_x/f");
  _calo_tree->Branch("backtracked_start_y", &_backtracked_start_y, "backtracked_start_y/f");
  _calo_tree->Branch("backtracked_start_z", &_backtracked_start_z, "backtracked_start_z/f");
  _calo_tree->Branch("backtracked_start_t", &_backtracked_start_t, "backtracked_start_t/f");
  _calo_tree->Branch("backtracked_start_U", &_backtracked_start_U, "backtracked_start_U/f");
  _calo_tree->Branch("backtracked_start_V", &_backtracked_start_V, "backtracked_start_V/f");
  _calo_tree->Branch("backtracked_start_Y", &_backtracked_start_Y, "backtracked_start_Y/f");
  _calo_tree->Branch("backtracked_sce_start_x", &_backtracked_sce_start_x, "backtracked_sce_start_x/f");
  _calo_tree->Branch("backtracked_sce_start_y", &_backtracked_sce_start_y, "backtracked_sce_start_y/f");
  _calo_tree->Branch("backtracked_sce_start_z", &_backtracked_sce_start_z, "backtracked_sce_start_z/f");
  _calo_tree->Branch("backtracked_sce_start_U", &_backtracked_sce_start_U, "backtracked_sce_start_U/f");
  _calo_tree->Branch("backtracked_sce_start_V", &_backtracked_sce_start_V, "backtracked_sce_start_V/f");
  _calo_tree->Branch("backtracked_sce_start_Y", &_backtracked_sce_start_Y, "backtracked_sce_start_Y/f");

  // track information
  _calo_tree->Branch("nplanehits_U", &_nplanehits_U, "nplanehits_U/i");
  _calo_tree->Branch("nplanehits_V", &_nplanehits_V, "nplanehits_V/i");
  _calo_tree->Branch("nplanehits_Y", &_nplanehits_Y, "nplanehits_Y/i");
  _calo_tree->Branch("trk_score", &_trk_score, "trk_score/f");

  _calo_tree->Branch("trk_theta", &_trk_theta, "trk_theta/f");
  _calo_tree->Branch("trk_phi", &_trk_phi, "trk_phi/f");
  _calo_tree->Branch("trk_len", &_trk_len, "trk_len/f");

  _calo_tree->Branch("trk_dir_x", &_trk_dir_x, "trk_dir_x/f");
  _calo_tree->Branch("trk_dir_y", &_trk_dir_y, "trk_dir_y/f");
  _calo_tree->Branch("trk_dir_z", &_trk_dir_z, "trk_dir_z/f");

  _calo_tree->Branch("trk_start_x", &_trk_start_x, "trk_start_x/f");
  _calo_tree->Branch("trk_start_y", &_trk_start_y, "trk_start_y/f");
  _calo_tree->Branch("trk_start_z", &_trk_start_z, "trk_start_z/f");

  _calo_tree->Branch("trk_sce_start_x", &_trk_sce_start_x, "trk_sce_start_x/f");
  _calo_tree->Branch("trk_sce_start_y", &_trk_sce_start_y, "trk_sce_start_y/f");
  _calo_tree->Branch("trk_sce_start_z", &_trk_sce_start_z, "trk_sce_start_z/f");

  _calo_tree->Branch("trk_end_x", &_trk_end_x, "trk_end_x/f");
  _calo_tree->Branch("trk_end_y", &_trk_end_y, "trk_end_y/f");
  _calo_tree->Branch("trk_end_z", &_trk_end_z, "trk_end_z/f");

  _calo_tree->Branch("trk_sce_end_x", &_trk_sce_end_x, "trk_sce_end_x/f");
  _calo_tree->Branch("trk_sce_end_y", &_trk_sce_end_y, "trk_sce_end_y/f");
  _calo_tree->Branch("trk_sce_end_z", &_trk_sce_end_z, "trk_sce_end_z/f");

  _calo_tree->Branch("trk_bragg_p", &_trk_bragg_p, "trk_bragg_p/f");
  _calo_tree->Branch("trk_bragg_mu", &_trk_bragg_mu, "trk_bragg_mu/f");
  _calo_tree->Branch("trk_bragg_mip", &_trk_bragg_mip, "trk_bragg_mip/f");
  _calo_tree->Branch("trk_pid_chipr", &_trk_pid_chipr, "trk_pid_chipr/f");
  _calo_tree->Branch("trk_pid_chika", &_trk_pid_chika, "trk_pid_chika/f");
  _calo_tree->Branch("trk_pid_chipi", &_trk_pid_chipi, "trk_pid_chipi/f");
  _calo_tree->Branch("trk_pid_chimu", &_trk_pid_chimu, "trk_pid_chimu/f");
  _calo_tree->Branch("trk_pida", &_trk_pida, "trk_pida/f");

  _calo_tree->Branch("trk_bragg_p_u", &_trk_bragg_p_u, "trk_bragg_p_u/f");
  _calo_tree->Branch("trk_bragg_mu_u", &_trk_bragg_mu_u, "trk_bragg_mu_u/f");
  _calo_tree->Branch("trk_bragg_mip_u", &_trk_bragg_mip_u, "trk_bragg_mip_u/f");
  _calo_tree->Branch("trk_pid_chipr_u", &_trk_pid_chipr_u, "trk_pid_chipr_u/f");
  _calo_tree->Branch("trk_pid_chika_u", &_trk_pid_chika_u, "trk_pid_chika_u/f");
  _calo_tree->Branch("trk_pid_chipi_u", &_trk_pid_chipi_u, "trk_pid_chipi_u/f");
  _calo_tree->Branch("trk_pid_chimu_u", &_trk_pid_chimu_u, "trk_pid_chimu_u/f");
  _calo_tree->Branch("trk_pida_u", &_trk_pida_u, "trk_pida_u/f");

  _calo_tree->Branch("trk_bragg_p_v", &_trk_bragg_p_v, "trk_bragg_p_v/f");
  _calo_tree->Branch("trk_bragg_mu_v", &_trk_bragg_mu_v, "trk_bragg_mu_v/f");
  _calo_tree->Branch("trk_bragg_mip_v", &_trk_bragg_mip_v, "trk_bragg_mip_v/f");
  _calo_tree->Branch("trk_pid_chipr_v", &_trk_pid_chipr_v, "trk_pid_chipr_v/f");
  _calo_tree->Branch("trk_pid_chika_v", &_trk_pid_chika_v, "trk_pid_chika_v/f");
  _calo_tree->Branch("trk_pid_chipi_v", &_trk_pid_chipi_v, "trk_pid_chipi_v/f");
  _calo_tree->Branch("trk_pid_chimu_v", &_trk_pid_chimu_v, "trk_pid_chimu_v/f");
  _calo_tree->Branch("trk_pida_v", &_trk_pida_v, "trk_pida_v/f");

  _calo_tree->Branch("trk_mcs_muon_mom", &_trk_mcs_muon_mom, "trk_mcs_muon_mom/f");
  _calo_tree->Branch("trk_energy_proton", &_trk_energy_proton, "trk_energy_proton/f");
  _calo_tree->Branch("trk_energy_muon", &_trk_energy_muon, "trk_energy_muon/f");

  // dedx vector
  _calo_tree->Branch("dqdx_u", "std::vector<float>", &_dqdx_u);
  _calo_tree->Branch("dqdx_v", "std::vector<float>", &_dqdx_v);
  _calo_tree->Branch("dqdx_y", "std::vector<float>", &_dqdx_y);

  _calo_tree->Branch("dedx_u", "std::vector<float>", &_dedx_u);
  _calo_tree->Branch("dedx_v", "std::vector<float>", &_dedx_v);
  _calo_tree->Branch("dedx_y", "std::vector<float>", &_dedx_y);

  _calo_tree->Branch("rr_u", "std::vector<float>", &_rr_u);
  _calo_tree->Branch("rr_v", "std::vector<float>", &_rr_v);
  _calo_tree->Branch("rr_y", "std::vector<float>", &_rr_y);

  _calo_tree->Branch("pitch_u", "std::vector<float>", &_pitch_u);
  _calo_tree->Branch("pitch_v", "std::vector<float>", &_pitch_v);
  _calo_tree->Branch("pitch_y", "std::vector<float>", &_pitch_y);

  _calo_tree->Branch("x_u", "std::vector<float>", &_x_u);
  _calo_tree->Branch("x_v", "std::vector<float>", &_x_v);
  _calo_tree->Branch("x_y", "std::vector<float>", &_x_y);

  _calo_tree->Branch("y_u", "std::vector<float>", &_y_u);
  _calo_tree->Branch("y_v", "std::vector<float>", &_y_v);
  _calo_tree->Branch("y_y", "std::vector<float>", &_y_y);

  _calo_tree->Branch("z_u", "std::vector<float>", &_z_u);
  _calo_tree->Branch("z_v", "std::vector<float>", &_z_v);
  _calo_tree->Branch("z_y", "std::vector<float>", &_z_y);

  _calo_tree->Branch("dir_x_u", "std::vector<float>", &_dir_x_u);
  _calo_tree->Branch("dir_x_v", "std::vector<float>", &_dir_x_v);
  _calo_tree->Branch("dir_x_y", "std::vector<float>", &_dir_x_y);

  _calo_tree->Branch("dir_y_u", "std::vector<float>", &_dir_y_u);
  _calo_tree->Branch("dir_y_v", "std::vector<float>", &_dir_y_v);
  _calo_tree->Branch("dir_y_y", "std::vector<float>", &_dir_y_y);

  _calo_tree->Branch("dir_z_u", "std::vector<float>", &_dir_z_u);
  _calo_tree->Branch("dir_z_v", "std::vector<float>", &_dir_z_v);
  _calo_tree->Branch("dir_z_y", "std::vector<float>", &_dir_z_y);
}

void CalorimetryAnalysis::resetTTree(TTree *_tree)
{
}


void CalorimetryAnalysis::FillCalorimetry(const searchingfornues::ProxyPfpElem_t pfp,
<<<<<<< HEAD
            const searchingfornues::ProxyCaloColl_t calo_proxy,
            const searchingfornues::ProxyPIDColl_t pid_proxy,
            const searchingfornues::ProxyClusColl_t clus_proxy,
            const bool fData,
            const std::vector<searchingfornues::BtPart> btparts_v,
            const std::unique_ptr<art::FindManyP<simb::MCParticle, anab::BackTrackerHitMatchingData>> &assocMCPart) {

  if (pfp->IsPrimary())
=======
					  const searchingfornues::ProxyCaloColl_t calo_proxy,
					  const searchingfornues::ProxyPIDColl_t pid_proxy,
					  const searchingfornues::ProxyClusColl_t clus_proxy,
					  const bool fData,
					  const std::vector<searchingfornues::BtPart> btparts_v,
					  const std::unique_ptr<art::FindManyP<simb::MCParticle, anab::BackTrackerHitMatchingData>> &assocMCPart) {
  
  if ( (pfp->IsPrimary()) && (fT0producer == ""))
>>>>>>> fa1a5089
    return;

  auto trk_v = pfp.get<recob::Track>();
  if (trk_v.size() != 1)
    return;

  auto trk = trk_v.at(0);

  //add is primary daughter ?

  // store pfp information
  _trk_score = searchingfornues::GetTrackShowerScore(pfp);

  // get hits associated to this PFParticle through the clusters
  std::vector<art::Ptr<recob::Hit>> hit_v;
  auto clus_pxy_v = pfp.get<recob::Cluster>();
  for (auto ass_clus : clus_pxy_v)
  {
    // get cluster proxy
    const auto &clus = clus_proxy[ass_clus.key()];
    auto clus_hit_v = clus.get<recob::Hit>();
    auto nhits = clus_hit_v.size();

    if (clus->Plane().Plane == 0)
    {
      _nplanehits_U = nhits;
    }
        else if (clus->Plane().Plane == 1)
    {
      _nplanehits_V = nhits;
    }
        else if (clus->Plane().Plane == 2)
    {
      _nplanehits_Y = nhits;
    }
        for (const auto &hit : clus_hit_v)
    {
      hit_v.push_back(hit);
    }
  } // for all clusters associated to PFP

  // store Backtracking
  if (!fData)
  {
    if (clus_pxy_v.size() != 0)
    {
      float purity = 0., completeness = 0., overlay_purity = 0.;
      int ibt = searchingfornues::getAssocBtPart(hit_v, assocMCPart, btparts_v, purity, completeness, overlay_purity);
      if (ibt >= 0)
      {
        auto &mcp = btparts_v[ibt];
        _backtracked_e = mcp.e;
        _backtracked_pdg = mcp.pdg;
        _backtracked_purity = purity;
        _backtracked_completeness = completeness;
        _backtracked_overlay_purity = overlay_purity;

        _backtracked_px = mcp.px;
        _backtracked_py = mcp.py;
        _backtracked_pz = mcp.pz;
        _backtracked_start_x = mcp.start_x;
        _backtracked_start_y = mcp.start_y;
        _backtracked_start_z = mcp.start_z;
        _backtracked_start_t = mcp.start_t;

        _backtracked_start_U = searchingfornues::YZtoPlanecoordinate(mcp.start_y, mcp.start_z, 0);
        _backtracked_start_V = searchingfornues::YZtoPlanecoordinate(mcp.start_y, mcp.start_z, 1);
        _backtracked_start_Y = searchingfornues::YZtoPlanecoordinate(mcp.start_y, mcp.start_z, 2);

        float reco_st[3] = {mcp.start_x, mcp.start_y, mcp.start_z};

        if (mcp.pdg == 11 || mcp.pdg == 22)
        {
          reco_st[0] += searchingfornues::x_offset(mcp.start_t);
        }
        else
        {
          searchingfornues::True2RecoMappingXYZ(mcp.start_t, mcp.start_x, mcp.start_y, mcp.start_z, reco_st);
        }
        _backtracked_sce_start_x = reco_st[0];
        _backtracked_sce_start_y = reco_st[1];
        _backtracked_sce_start_z = reco_st[2];

        _backtracked_sce_start_U = searchingfornues::YZtoPlanecoordinate(reco_st[1], reco_st[2], 0);
        _backtracked_sce_start_V = searchingfornues::YZtoPlanecoordinate(reco_st[1], reco_st[2], 1);
        _backtracked_sce_start_Y = searchingfornues::YZtoPlanecoordinate(reco_st[1], reco_st[2], 2);
      }
    } // if there are associated clusters
  }

  // get trk proxy in order to fetch PID
  auto trkpxy2 = pid_proxy[trk.key()];
  auto pidpxy_v = trkpxy2.get<anab::ParticleID>();

  //collection plane
  _trk_bragg_p = std::max(searchingfornues::PID(pidpxy_v[0], "BraggPeakLLH", anab::kLikelihood, anab::kForward, 2212, 2),
        searchingfornues::PID(pidpxy_v[0], "BraggPeakLLH", anab::kLikelihood, anab::kBackward, 2212, 2));
  _trk_bragg_mu = std::max(searchingfornues::PID(pidpxy_v[0], "BraggPeakLLH", anab::kLikelihood, anab::kForward, 13, 2),
         searchingfornues::PID(pidpxy_v[0], "BraggPeakLLH", anab::kLikelihood, anab::kBackward, 13, 2));
  _trk_bragg_mip = searchingfornues::PID(pidpxy_v[0], "BraggPeakLLH", anab::kLikelihood, anab::kForward, 0, 2);
  _trk_pid_chipr = searchingfornues::PID(pidpxy_v[0], "Chi2", anab::kGOF, anab::kForward, 2212, 2);
  _trk_pid_chimu = searchingfornues::PID(pidpxy_v[0], "Chi2", anab::kGOF, anab::kForward, 13, 2);
  _trk_pid_chipi = searchingfornues::PID(pidpxy_v[0], "Chi2", anab::kGOF, anab::kForward, 211, 2);
  _trk_pid_chika = searchingfornues::PID(pidpxy_v[0], "Chi2", anab::kGOF, anab::kForward, 321, 2);
  _trk_pida_v = searchingfornues::PID(pidpxy_v[0], "PIDA_mean", anab::kPIDA, anab::kForward, 0, 2);

  //u plane
  _trk_bragg_p_u = std::max(searchingfornues::PID(pidpxy_v[0], "BraggPeakLLH", anab::kLikelihood, anab::kForward, 2212, 0),
          searchingfornues::PID(pidpxy_v[0], "BraggPeakLLH", anab::kLikelihood, anab::kBackward, 2212, 0));
  _trk_bragg_mu_u = std::max(searchingfornues::PID(pidpxy_v[0], "BraggPeakLLH", anab::kLikelihood, anab::kForward, 13, 0),
           searchingfornues::PID(pidpxy_v[0], "BraggPeakLLH", anab::kLikelihood, anab::kBackward, 13, 0));
  _trk_bragg_mip_u = searchingfornues::PID(pidpxy_v[0], "BraggPeakLLH", anab::kLikelihood, anab::kForward, 0, 0);
  _trk_pid_chipr_u = searchingfornues::PID(pidpxy_v[0], "Chi2", anab::kGOF, anab::kForward, 2212, 0);
  _trk_pid_chimu_u = searchingfornues::PID(pidpxy_v[0], "Chi2", anab::kGOF, anab::kForward, 13, 0);
  _trk_pid_chipi_u = searchingfornues::PID(pidpxy_v[0], "Chi2", anab::kGOF, anab::kForward, 211, 0);
  _trk_pid_chika_u = searchingfornues::PID(pidpxy_v[0], "Chi2", anab::kGOF, anab::kForward, 321, 0);
  _trk_pida_u = searchingfornues::PID(pidpxy_v[0], "PIDA_mean", anab::kPIDA, anab::kForward, 0, 0);

  //v plane
  _trk_bragg_p_v = std::max(searchingfornues::PID(pidpxy_v[0], "BraggPeakLLH", anab::kLikelihood, anab::kForward, 2212, 1),
          searchingfornues::PID(pidpxy_v[0], "BraggPeakLLH", anab::kLikelihood, anab::kBackward, 2212, 1));
  _trk_bragg_mu_v = std::max(searchingfornues::PID(pidpxy_v[0], "BraggPeakLLH", anab::kLikelihood, anab::kForward, 13, 1),
           searchingfornues::PID(pidpxy_v[0], "BraggPeakLLH", anab::kLikelihood, anab::kBackward, 13, 1));
  _trk_bragg_mip_v = searchingfornues::PID(pidpxy_v[0], "BraggPeakLLH", anab::kLikelihood, anab::kForward, 0, 1);
  _trk_pid_chipr_v = searchingfornues::PID(pidpxy_v[0], "Chi2", anab::kGOF, anab::kForward, 2212, 1);
  _trk_pid_chimu_v = searchingfornues::PID(pidpxy_v[0], "Chi2", anab::kGOF, anab::kForward, 13, 1);
  _trk_pid_chipi_v = searchingfornues::PID(pidpxy_v[0], "Chi2", anab::kGOF, anab::kForward, 211, 1);
  _trk_pid_chika_v = searchingfornues::PID(pidpxy_v[0], "Chi2", anab::kGOF, anab::kForward, 321, 1);
  _trk_pida_v = searchingfornues::PID(pidpxy_v[0], "PIDA_mean", anab::kPIDA, anab::kForward, 0, 1);


  // Kinetic energy using tabulated stopping power (GeV)
  float mcs_momentum_muon = _trkmom.GetTrackMomentum(trk->Length(), 13);
  float energy_proton = std::sqrt(std::pow(_trkmom.GetTrackMomentum(trk->Length(), 2212), 2) + std::pow(proton->Mass(), 2)) - proton->Mass();
  float energy_muon = std::sqrt(std::pow(mcs_momentum_muon, 2) + std::pow(muon->Mass(), 2)) - muon->Mass();

  _trk_mcs_muon_mom = mcs_momentum_muon;
  _trk_energy_proton = energy_proton;
  _trk_energy_muon = energy_muon;

  _trk_theta = trk->Theta();
  _trk_phi = trk->Phi();
  _trk_len = trk->Length();

  _trk_dir_x = trk->StartDirection().X();
  _trk_dir_y = trk->StartDirection().Y();
  _trk_dir_z = trk->StartDirection().Z();

  _trk_start_x = trk->Start().X();
  _trk_start_y = trk->Start().Y();
  _trk_start_z = trk->Start().Z();

  _trk_end_x = trk->End().X();
  _trk_end_y = trk->End().Y();
  _trk_end_z = trk->End().Z();

  float _trk_start_sce[3];
  searchingfornues::ApplySCECorrectionXYZ(_trk_start_x, _trk_start_y, _trk_start_z, _trk_start_sce);
  _trk_sce_start_x = _trk_start_sce[0];
  _trk_sce_start_y = _trk_start_sce[1];
  _trk_sce_start_z = _trk_start_sce[2];

  float _trk_end_sce[3];
  searchingfornues::ApplySCECorrectionXYZ(_trk_end_x, _trk_end_y, _trk_end_z, _trk_end_sce);
  _trk_sce_end_x = _trk_end_sce[0];
  _trk_sce_end_y = _trk_end_sce[1];
  _trk_sce_end_z = _trk_end_sce[2];

  // fill Calorimetry
  auto calo_v = calo_proxy[trk.key()].get<anab::Calorimetry>();
  for (auto const& calo : calo_v)
  {
    auto const& plane = calo->PlaneID().Plane;
    auto const& xyz_v = calo->XYZ();
    auto const& tp_indices_v = calo->TpIndices();
    if (plane == 0)
    {
      _dqdx_u = calo->dQdx();
      _dedx_u = calo->dEdx();
      _rr_u = calo->ResidualRange();
      _pitch_u = calo->TrkPitchVec();
      for (auto xyz : xyz_v)
      {
        _x_u.push_back(xyz.X());
        _y_u.push_back(xyz.Y());
        _z_u.push_back(xyz.Z());
      }
      for (auto tp_index : tp_indices_v)
      {
        auto direction = trk->DirectionAtPoint(tp_index);
        _dir_x_u.push_back(direction.X());
        _dir_y_u.push_back(direction.Y());
        _dir_z_u.push_back(direction.Z());
      }
    }
    else if (plane == 1)
    {
      _dqdx_v = calo->dQdx();
      _dedx_v = calo->dEdx();
      _rr_v = calo->ResidualRange();
      _pitch_v = calo->TrkPitchVec();
      for (auto xyz : xyz_v)
      {
        _x_v.push_back(xyz.X());
        _y_v.push_back(xyz.Y());
        _z_v.push_back(xyz.Z());
      }
      for (auto tp_index : tp_indices_v)
      {
        auto direction = trk->DirectionAtPoint(tp_index);
        _dir_x_v.push_back(direction.X());
        _dir_y_v.push_back(direction.Y());
        _dir_z_v.push_back(direction.Z());
      }
    }
    else if (plane == 2) //collection
    {
      _dqdx_y = calo->dQdx();
      _dedx_y = calo->dEdx();
      _rr_y = calo->ResidualRange();
      _pitch_y = calo->TrkPitchVec();
      for (auto xyz : xyz_v)
      {
        _x_y.push_back(xyz.X());
        _y_y.push_back(xyz.Y());
        _z_y.push_back(xyz.Z());
      }
      for (auto tp_index : tp_indices_v)
      {
        auto direction = trk->DirectionAtPoint(tp_index);
        _dir_x_y.push_back(direction.X());
        _dir_y_y.push_back(direction.Y());
        _dir_z_y.push_back(direction.Z());
      }

      for (size_t i=0; i < xyz_v.size(); i++)
      {
        float x_sce[3];
        searchingfornues::ApplySCEMappingXYZ(xyz_v[i].X(), xyz_v[i].Y(), xyz_v[i].Z(), x_sce);

        auto tp_index = tp_indices_v[i];
        auto location = trk->LocationAtPoint(tp_index);
        float x_tp_sce[3];
        searchingfornues::ApplySCECorrectionXYZ(location.X(), location.Y(), location.Z(), x_tp_sce);

        std::cout << "point " << i
                  << " , x = " << xyz_v[i].X()
                  << " , x_sce = " << x_sce[0]
                  << " , x_tp = " << location.X()
                  << " , x_tp_sce = " << x_tp_sce[0]
                  << std::endl;
      }
    }
  }
  _calo_tree->Fill();
}

DEFINE_ART_CLASS_TOOL(CalorimetryAnalysis)
} // namespace analysis

#endif<|MERGE_RESOLUTION|>--- conflicted
+++ resolved
@@ -324,7 +324,7 @@
   // load backtrack information
   std::vector<searchingfornues::BtPart> btparts_v;
   std::unique_ptr<art::FindManyP<simb::MCParticle, anab::BackTrackerHitMatchingData>> assocMCPart;
-  
+
   if (fBacktrack)
   {
     const std::vector<sim::MCShower> &inputMCShower = *(e.getValidHandle<std::vector<sim::MCShower>>(fMCRproducer));
@@ -345,17 +345,17 @@
       std::cout << "hit " << pair.first.key() << " is associated to track-id " << pair.second->TrackId() << " " << std::endl;
       my_hit_key_mc.insert(pair.first.key());
       ctr += 1;
-      
+
     }
     std::cout << " ctr is " << ctr << std::endl;
 
     for (size_t h=0; h < inputHits->size(); h++) {
       if(my_hit_key_mc.count(h) > 0)
-	std::cout << "hit backtracked!" << std::endl;
+  std::cout << "hit backtracked!" << std::endl;
     }
     */
-    
-    
+
+
   }
 
 
@@ -387,22 +387,13 @@
     if (T0_v.size() == 1)
     {
       FillCalorimetry(pfp_pxy,
-<<<<<<< HEAD
           calo_proxy,
           pid_proxy,
           clus_proxy,
-          fData,
+          !fBacktrack,
           btparts_v,
           assocMCPart);
-=======
-		      calo_proxy,
-		      pid_proxy,
-		      clus_proxy,
-		      !fBacktrack,
-		      btparts_v,
-		      assocMCPart);      
-      
->>>>>>> fa1a5089
+
     }//  if T0 assocaition is found
   }// for all PFParticles
 }// analyzeEvent
@@ -723,7 +714,6 @@
 
 
 void CalorimetryAnalysis::FillCalorimetry(const searchingfornues::ProxyPfpElem_t pfp,
-<<<<<<< HEAD
             const searchingfornues::ProxyCaloColl_t calo_proxy,
             const searchingfornues::ProxyPIDColl_t pid_proxy,
             const searchingfornues::ProxyClusColl_t clus_proxy,
@@ -731,17 +721,7 @@
             const std::vector<searchingfornues::BtPart> btparts_v,
             const std::unique_ptr<art::FindManyP<simb::MCParticle, anab::BackTrackerHitMatchingData>> &assocMCPart) {
 
-  if (pfp->IsPrimary())
-=======
-					  const searchingfornues::ProxyCaloColl_t calo_proxy,
-					  const searchingfornues::ProxyPIDColl_t pid_proxy,
-					  const searchingfornues::ProxyClusColl_t clus_proxy,
-					  const bool fData,
-					  const std::vector<searchingfornues::BtPart> btparts_v,
-					  const std::unique_ptr<art::FindManyP<simb::MCParticle, anab::BackTrackerHitMatchingData>> &assocMCPart) {
-  
   if ( (pfp->IsPrimary()) && (fT0producer == ""))
->>>>>>> fa1a5089
     return;
 
   auto trk_v = pfp.get<recob::Track>();
