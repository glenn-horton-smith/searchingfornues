--- conflicted
+++ resolved
@@ -24,84 +24,86 @@
   // 
   ////////////////////////////////////////////////////////////////////////
   class EventWeightTree : public AnalysisToolBase{
-    
-  public:
-    /**
-     *  @brief  Constructor
-     *
-     *  @param  pset
-     */
-    EventWeightTree(const fhicl::ParameterSet &pset);
-    
-    /**
-     *  @brief  Destructor
-     */
-    ~EventWeightTree(){};
-    
-    // provide for initialization
-    void configure(fhicl::ParameterSet const & pset);
-    
-    /**
-     * @brief Analysis function
-     */
-    void analyzeEvent(art::Event const& e, bool fData) override;
-    
-    /**
-     * @brief Analyze slice
-     */
-    void analyzeSlice(art::Event const &e, std::vector<ProxyPfpElem_t> &slice_pfp_v, bool fData, bool selected) override;
-    
-    /**
-     * @brief set branches for TTree
-     */
-    void setBranches(TTree* _tree) override;
-    
-    /**
-     * @brief reset ttree branches
-     */
-    void resetTTree(TTree* _tree) override;
-    
-  private:
-    TTree *_weightstree;
-    std::map<std::string, std::vector<double>> _mapWeight;
-    std::vector<unsigned short> _vecWeightFlux;
-    std::vector<double> _vecWeightFluxD;
-    std::vector<unsigned short> _vecWeightsGenie;
-    std::vector<double> _vecWeightsGenieD;
-    std::vector<double> _vecWeightsGenie_vec;
-    std::vector<int> _vecWeightsGenie_nam;
-    std::vector<unsigned short> _vecWeightsReint;
-    std::vector<double> _vecWeightsReintD;
-    double _knobRPAup;
-    double _knobCCMECup;
-    double _knobAxFFCCQEup;
-    double _knobVecFFCCQEup;
-    double _knobDecayAngMECup;
-    double _knobThetaDelta2Npiup;
-    double _knobRPAdn;
-    double _knobCCMECdn;
-    double _knobAxFFCCQEdn;
-    double _knobVecFFCCQEdn;
-    double _knobDecayAngMECdn;
-    double _knobThetaDelta2Npidn;
-    float _weightSpline;
-    float _weightTune;
-    float _weightSplineTimesTune;
-    bool _createDedicatedTree;
-    bool _createMapBranch;
-    bool _createFluxBranch;
-    bool _createGenieBranch;
-    bool _createReintBranch;
-    bool _createSplineBranch;
-    bool _createTuneBranch;
-    bool _createSplineTimesTuneBranch;
-    bool _SaveAllFlux;
-    int _GenieAllUniverses;
-    int _run;
-    int _subRun;
-    int _evt;
+
+    public:
+      /**
+       *  @brief  Constructor
+       *
+       *  @param  pset
+       */
+      EventWeightTree(const fhicl::ParameterSet &pset);
+
+      /**
+       *  @brief  Destructor
+       */
+      ~EventWeightTree(){};
+
+      // provide for initialization
+      void configure(fhicl::ParameterSet const & pset);
+
+      /**
+       * @brief Analysis function
+       */
+      void analyzeEvent(art::Event const& e, bool fData) override;
+
+      /**
+       * @brief Analyze slice
+       */
+      void analyzeSlice(art::Event const &e, std::vector<ProxyPfpElem_t> &slice_pfp_v, bool fData, bool selected) override;
+
+      /**
+       * @brief set branches for TTree
+       */
+      void setBranches(TTree* _tree) override;
+
+      /**
+       * @brief reset ttree branches
+       */
+      void resetTTree(TTree* _tree) override;
+
+    private:
+      TTree *_weightstree;
+      std::map<std::string, std::vector<double>> _mapWeight;
+      std::vector<unsigned short> _vecWeightFlux;
+      std::vector<double> _vecWeightFluxD;
+      std::vector<unsigned short> _vecWeightsGenie;
+      std::vector<double> _vecWeightsGenieD;
+      std::vector<double> _vecWeightsGenie_vec;
+      std::vector<int> _vecWeightsGenie_nam;
+      std::vector<unsigned short> _vecWeightsReint;
+      std::vector<double> _vecWeightsReintD;
+      double _knobRPAup;
+      double _knobCCMECup;
+      double _knobAxFFCCQEup;
+      double _knobVecFFCCQEup;
+      double _knobDecayAngMECup;
+      double _knobThetaDelta2Npiup;
+      double _knobRPAdn;
+      double _knobCCMECdn;
+      double _knobAxFFCCQEdn;
+      double _knobVecFFCCQEdn;
+      double _knobDecayAngMECdn;
+      double _knobThetaDelta2Npidn;
+      float _weightSpline;
+      float _weightTune;
+      float _weightSplineTimesTune;
+      float _ppfx_cv;
+      bool _createDedicatedTree;
+      bool _createMapBranch;
+      bool _createFluxBranch;
+      bool _createGenieBranch;
+      bool _createReintBranch;
+      bool _createSplineBranch;
+      bool _createTuneBranch;
+      bool _createSplineTimesTuneBranch;
+      bool _createPPFXBranch;
+      bool _SaveAllFlux;
+      int _GenieAllUniverses;
+      int _run;
+      int _subRun;
+      int _evt;
   };
-  
+
   EventWeightTree::EventWeightTree(const fhicl::ParameterSet &p){
     _createDedicatedTree = p.get<bool>("createDedicatedTree");
     _createMapBranch = p.get<bool>("createMapBranch");
@@ -111,18 +113,19 @@
     _createSplineBranch = p.get<bool>("createSplineBranch");
     _createTuneBranch = p.get<bool>("createTuneBranch");
     _createSplineTimesTuneBranch = p.get<bool>("createSplineTimesTuneBranch");
+    _createPPFXBranch = p.get<bool>("createPPFXBranch");
     _SaveAllFlux = p.get<bool>("SaveAllFlux",false);
     _GenieAllUniverses = p.get<int>("GenieAllUniverses",500);
-    
+
     if(_createDedicatedTree){
       art::ServiceHandle<art::TFileService> tfs;
       _weightstree = tfs->make<TTree>("EventWeights", "EventWeights TTree");
     }
   }
-  
+
   void EventWeightTree::configure(fhicl::ParameterSet const & p){
   }
-  
+
   void EventWeightTree::analyzeEvent(art::Event const& evt, bool fData){
 
     _run = evt.run();
@@ -133,7 +136,7 @@
     _vecWeightsGenieD = std::vector<double>(_GenieAllUniverses,1.0);
 
     //std::cout << " [ EventWeightTree ]" << " begin " << std::endl;
-    
+
     std::vector<art::InputTag> vecTag;
     art::InputTag eventweight_tag_00("eventweight","","EventWeightMar18");
     art::InputTag eventweight_tag_01("eventweight","","EventWeightMar18ExtraGENIE1");
@@ -150,190 +153,151 @@
 
     int ctr = 0;
     int GenieCounter = 0;
-    
+
     for(auto& thisTag : vecTag){
 
       //std::cout << " [ EventWeightTree ]" << " newTag " << std::endl;
-      
+
       art::Handle<std::vector<evwgh::MCEventWeight>> eventweights_handle;
       evt.getByLabel(thisTag, eventweights_handle);
-      
+
       if(eventweights_handle.isValid()){
 
-	//std::cout << " [ EventWeightTree ]" << " isValid! " << std::endl;
-
-	std::vector<art::Ptr<evwgh::MCEventWeight>> eventweights;
-	art::fill_ptr_vector(eventweights, eventweights_handle);
-	std::map<std::string, std::vector<double>> evtwgt_map = eventweights.at(0)->fWeight;
-
-	if (evtwgt_map.find("RPA_CCQE_UBGenie") != evtwgt_map.end()) { 
-	  _knobRPAup = evtwgt_map.find("RPA_CCQE_UBGenie")->second[0]; 
-	  _knobRPAdn = evtwgt_map.find("RPA_CCQE_UBGenie")->second[1]; 
-	}
-	if (evtwgt_map.find("XSecShape_CCMEC_UBGenie") != evtwgt_map.end()) { 
-	  _knobCCMECup = evtwgt_map.find("XSecShape_CCMEC_UBGenie")->second[0]; 
-	  _knobCCMECdn = evtwgt_map.find("XSecShape_CCMEC_UBGenie")->second[1]; 
-	}
-	if (evtwgt_map.find("AxFFCCQEshape_UBGenie") != evtwgt_map.end()) { 
-	  _knobAxFFCCQEup = evtwgt_map.find("AxFFCCQEshape_UBGenie")->second[0]; 
-	  _knobAxFFCCQEdn = evtwgt_map.find("AxFFCCQEshape_UBGenie")->second[1]; 
-	}
-	if (evtwgt_map.find("VecFFCCQEshape_UBGenie") != evtwgt_map.end()) { 
-	  _knobVecFFCCQEup = evtwgt_map.find("VecFFCCQEshape_UBGenie")->second[0]; 
-	  _knobVecFFCCQEdn = evtwgt_map.find("VecFFCCQEshape_UBGenie")->second[1]; 
-	}
-	if (evtwgt_map.find("DecayAngMEC_UBGenie") != evtwgt_map.end()) { 
-	  _knobDecayAngMECup = evtwgt_map.find("DecayAngMEC_UBGenie")->second[0]; 
-	  _knobDecayAngMECdn = evtwgt_map.find("DecayAngMEC_UBGenie")->second[1]; 
-	}
-	if (evtwgt_map.find("Theta_Delta2Npi_UBGenie") != evtwgt_map.end()) { 
-	  _knobThetaDelta2Npiup = evtwgt_map.find("Theta_Delta2Npi_UBGenie")->second[0]; 
-	  _knobThetaDelta2Npidn = evtwgt_map.find("Theta_Delta2Npi_UBGenie")->second[1]; 
-	}
-        
-	if(evtwgt_map.find("splines_general_Spline") != evtwgt_map.end()) _weightSpline = evtwgt_map.find("splines_general_Spline")->second[0];
-	//evtwgt_map.erase("splines_general_Spline");
-	if(evtwgt_map.find("TunedCentralValue_UBGenie") != evtwgt_map.end()) _weightTune = evtwgt_map.find("TunedCentralValue_UBGenie")->second[0];
-	//evtwgt_map.erase("TunedCentralValue_Genie");
-
-	//std::cout << " [ EventWeightTree ]" << " continue... " << std::endl;
-        
-<<<<<<< HEAD
-        private:
-            TTree *_weightstree;
-            std::map<std::string, std::vector<double>> _mapWeight;
-            std::vector<double> _vecWeightFlux;
-            std::vector<double> _vecWeightsGenie;
-            std::vector<double> _vecWeightsGenie_vec;
-           std::vector<int> _vecWeightsGenie_nam;
-            std::vector<double> _vecWeightsReint;
-            float _weightSpline;
-            float _weightTune;
-            float _weightSplineTimesTune;
-	    float _ppfx_cv;
-            bool _createDedicatedTree;
-            bool _createMapBranch;
-            bool _createFluxBranch;
-            bool _createGenieBranch;
-            bool _createReintBranch;
-            bool _createSplineBranch;
-            bool _createTuneBranch;
-            bool _createSplineTimesTuneBranch;
-	    bool _createPPFXBranch;
-            int _run;
-            int _subRun;
-            int _evt;
-    };
-    
-    EventWeightTree::EventWeightTree(const fhicl::ParameterSet &p){
-        _createDedicatedTree = p.get<bool>("createDedicatedTree");
-        _createMapBranch = p.get<bool>("createMapBranch");
-        _createFluxBranch = p.get<bool>("createFluxBranch");
-        _createGenieBranch = p.get<bool>("createGenieBranch");
-        _createReintBranch = p.get<bool>("createReintBranch");
-        _createSplineBranch = p.get<bool>("createSplineBranch");
-        _createTuneBranch = p.get<bool>("createTuneBranch");
-	_createPPFXBranch = p.get<bool>("createPPFXBranch");
-        _createSplineTimesTuneBranch = p.get<bool>("createSplineTimesTuneBranch");
-        
-        if(_createDedicatedTree){
-            art::ServiceHandle<art::TFileService> tfs;
-            _weightstree = tfs->make<TTree>("EventWeights", "EventWeights TTree");
-        }
-=======
-	if(_weightSpline != -1 && _weightTune != -1) _weightSplineTimesTune = _weightSpline * _weightTune;
-	
-	// old implementation -> just add all weights as they come from the input
-	//_mapWeight.insert(evtwgt_map.begin(), evtwgt_map.end());
-	
-
-	bool isFirstVectorFlux   = true;
-	bool isFirstVectorReint  = true;
-	
-	// loop through all EventWeight variations
-	for(std::map<std::string, std::vector<double>>::iterator it=evtwgt_map.begin(); it!=evtwgt_map.end(); ++it){
-	  
-	  ctr += 1;
-	  
-	  // variation name
-	  std::string keyname = it->first;
-	  
-	  //std::cout << " [ EventWeightTree ]" << "Entering variation " << keyname << " with " << (it->second).size() << " weights " << std::endl;
-	  
-	  // is this a flux variation?
-	  if(keyname.find("horncurrent") != std::string::npos ||
-	     keyname.find("expskin") != std::string::npos ||
-	     keyname.find("piplus") != std::string::npos ||
-	     keyname.find("piminus") != std::string::npos ||
-	     keyname.find("kplus") != std::string::npos ||
-	     keyname.find("kzero") != std::string::npos ||
-	     keyname.find("kminus") != std::string::npos ||
-	     keyname.find("pioninexsec") != std::string::npos ||
-	     keyname.find("pionqexsec") != std::string::npos ||
-	     keyname.find("piontotxsec") != std::string::npos ||
-	     keyname.find("nucleontotxsec") != std::string::npos ||
-	     keyname.find("nucleonqexsec") != std::string::npos ||
-	     keyname.find("nucleoninexsec") != std::string::npos){
-	    
-	    // are we storing flux variations one-by-one?
-	    if (_SaveAllFlux) 
-	      _mapWeight.insert(*it);
-	    else {
-	      // is this the first flux variation in the event?
-	      if(isFirstVectorFlux){
-		_vecWeightFluxD = it->second;
-		isFirstVectorFlux = false;
-	      }
-	      else{
-		// make sure same-size flux-weight vector
-		if ( (it->second).size() == _vecWeightFluxD.size() ) {
-		  for(unsigned int i = 0; i < it->second.size(); ++i) 
-		    _vecWeightFluxD[i] *= it->second[i];
-		}// if same-size flux-weight vector
-	      }// if not the first flux weight
-	    }// if not storing flux variations one-by-one
-	  }// if a flux-variation
-	  // if this is a genie-all variation
-	  else if (keyname.find("All") != std::string::npos) {
-	    //std::cout << " [ EventWeightTree ]" << " Entering Genie ALL variation number " << GenieCounter << std::endl;
-	    for(unsigned int i = 0; i < it->second.size(); ++i) {
-	      if ( (i + (100 * GenieCounter) ) < _vecWeightsGenie.size()) 
-		_vecWeightsGenieD[i + (100 * GenieCounter) ] *= it->second[i];
-	    }
-	    //else
-	    //std::cout << " [ EventWeightTree ]" << " ERROR FILLING GENIE WEIGHTS " << std::endl;
-	    GenieCounter += 1;
-	  }// if a genie-all variation
-	  // if a GEANT4 variation
-	    else if ( (keyname.find("reinteractions") != std::string::npos) ) {
-	      // is this the first G4 variation in the event?
-	      if(isFirstVectorReint){
-		_vecWeightsReintD = it->second;
-		isFirstVectorReint = false;
-	      }
-	      else{
-		// make sure same-size flux-weight vector
-		if ( (it->second).size() == _vecWeightsReintD.size() ) {
-		  for(unsigned int i = 0; i < it->second.size(); ++i)
-		    _vecWeightsReintD[i] *= it->second[i];
-		}// if same-size G4-weight vector
-	      }// if not the first G4 weight
-	    }// if a G4 variation
-	    else{ // if not a genie-all variation
-	      _mapWeight.insert(*it);
-	    }// end if not a genie-all variation
-	}// for all weith vectors in map
+        //std::cout << " [ EventWeightTree ]" << " isValid! " << std::endl;
+
+        std::vector<art::Ptr<evwgh::MCEventWeight>> eventweights;
+        art::fill_ptr_vector(eventweights, eventweights_handle);
+        std::map<std::string, std::vector<double>> evtwgt_map = eventweights.at(0)->fWeight;
+
+        if (evtwgt_map.find("RPA_CCQE_UBGenie") != evtwgt_map.end()) { 
+          _knobRPAup = evtwgt_map.find("RPA_CCQE_UBGenie")->second[0]; 
+          _knobRPAdn = evtwgt_map.find("RPA_CCQE_UBGenie")->second[1]; 
+        }
+        if (evtwgt_map.find("XSecShape_CCMEC_UBGenie") != evtwgt_map.end()) { 
+          _knobCCMECup = evtwgt_map.find("XSecShape_CCMEC_UBGenie")->second[0]; 
+          _knobCCMECdn = evtwgt_map.find("XSecShape_CCMEC_UBGenie")->second[1]; 
+        }
+        if (evtwgt_map.find("AxFFCCQEshape_UBGenie") != evtwgt_map.end()) { 
+          _knobAxFFCCQEup = evtwgt_map.find("AxFFCCQEshape_UBGenie")->second[0]; 
+          _knobAxFFCCQEdn = evtwgt_map.find("AxFFCCQEshape_UBGenie")->second[1]; 
+        }
+        if (evtwgt_map.find("VecFFCCQEshape_UBGenie") != evtwgt_map.end()) { 
+          _knobVecFFCCQEup = evtwgt_map.find("VecFFCCQEshape_UBGenie")->second[0]; 
+          _knobVecFFCCQEdn = evtwgt_map.find("VecFFCCQEshape_UBGenie")->second[1]; 
+        }
+        if (evtwgt_map.find("DecayAngMEC_UBGenie") != evtwgt_map.end()) { 
+          _knobDecayAngMECup = evtwgt_map.find("DecayAngMEC_UBGenie")->second[0]; 
+          _knobDecayAngMECdn = evtwgt_map.find("DecayAngMEC_UBGenie")->second[1]; 
+        }
+        if (evtwgt_map.find("Theta_Delta2Npi_UBGenie") != evtwgt_map.end()) { 
+          _knobThetaDelta2Npiup = evtwgt_map.find("Theta_Delta2Npi_UBGenie")->second[0]; 
+          _knobThetaDelta2Npidn = evtwgt_map.find("Theta_Delta2Npi_UBGenie")->second[1]; 
+        }
+
+        if(evtwgt_map.find("splines_general_Spline") != evtwgt_map.end()) _weightSpline = evtwgt_map.find("splines_general_Spline")->second[0];
+        //evtwgt_map.erase("splines_general_Spline");
+        if(evtwgt_map.find("TunedCentralValue_UBGenie") != evtwgt_map.end()) _weightTune = evtwgt_map.find("TunedCentralValue_UBGenie")->second[0];
+        //evtwgt_map.erase("TunedCentralValue_Genie");
+
+        //std::cout << " [ EventWeightTree ]" << " continue... " << std::endl;
+
+        if(_weightSpline != -1 && _weightTune != -1) _weightSplineTimesTune = _weightSpline * _weightTune;
+
+        // Get the PPFX Central Value
+        if(evtwgt_map.find("ppfx_cv_PPFXCV") != evtwgt_map.end()) _ppfx_cv = evtwgt_map.find("ppfx_cv_PPFXCV")->second[0];
+        // evtwgt_map.erase("ppfx_cv_PPFXCV");
+
+
+        // old implementation -> just add all weights as they come from the input
+        //_mapWeight.insert(evtwgt_map.begin(), evtwgt_map.end());
+
+
+        bool isFirstVectorFlux   = true;
+        bool isFirstVectorReint  = true;
+
+        // loop through all EventWeight variations
+        for(std::map<std::string, std::vector<double>>::iterator it=evtwgt_map.begin(); it!=evtwgt_map.end(); ++it){
+
+          ctr += 1;
+
+          // variation name
+          std::string keyname = it->first;
+
+          //std::cout << " [ EventWeightTree ]" << "Entering variation " << keyname << " with " << (it->second).size() << " weights " << std::endl;
+
+          // is this a flux variation?
+          if(keyname.find("horncurrent") != std::string::npos ||
+              keyname.find("expskin") != std::string::npos ||
+              keyname.find("piplus") != std::string::npos ||
+              keyname.find("piminus") != std::string::npos ||
+              keyname.find("kplus") != std::string::npos ||
+              keyname.find("kzero") != std::string::npos ||
+              keyname.find("kminus") != std::string::npos ||
+              keyname.find("pioninexsec") != std::string::npos ||
+              keyname.find("pionqexsec") != std::string::npos ||
+              keyname.find("piontotxsec") != std::string::npos ||
+              keyname.find("nucleontotxsec") != std::string::npos ||
+              keyname.find("nucleonqexsec") != std::string::npos ||
+              keyname.find("nucleoninexsec") != std::string::npos){
+
+            // are we storing flux variations one-by-one?
+            if (_SaveAllFlux) 
+              _mapWeight.insert(*it);
+            else {
+              // is this the first flux variation in the event?
+              if(isFirstVectorFlux){
+                _vecWeightFluxD = it->second;
+                isFirstVectorFlux = false;
+              }
+              else{
+                // make sure same-size flux-weight vector
+                if ( (it->second).size() == _vecWeightFluxD.size() ) {
+                  for(unsigned int i = 0; i < it->second.size(); ++i) 
+                    _vecWeightFluxD[i] *= it->second[i];
+                }// if same-size flux-weight vector
+              }// if not the first flux weight
+            }// if not storing flux variations one-by-one
+          }// if a flux-variation
+          // if this is a genie-all variation
+          else if (keyname.find("All") != std::string::npos) {
+            //std::cout << " [ EventWeightTree ]" << " Entering Genie ALL variation number " << GenieCounter << std::endl;
+            for(unsigned int i = 0; i < it->second.size(); ++i) {
+              if ( (i + (100 * GenieCounter) ) < _vecWeightsGenie.size()) 
+                _vecWeightsGenieD[i + (100 * GenieCounter) ] *= it->second[i];
+            }
+            //else
+            //std::cout << " [ EventWeightTree ]" << " ERROR FILLING GENIE WEIGHTS " << std::endl;
+            GenieCounter += 1;
+          }// if a genie-all variation
+          // if a GEANT4 variation
+          else if ( (keyname.find("reinteractions") != std::string::npos) ) {
+            // is this the first G4 variation in the event?
+            if(isFirstVectorReint){
+              _vecWeightsReintD = it->second;
+              isFirstVectorReint = false;
+            }
+            else{
+              // make sure same-size flux-weight vector
+              if ( (it->second).size() == _vecWeightsReintD.size() ) {
+                for(unsigned int i = 0; i < it->second.size(); ++i)
+                  _vecWeightsReintD[i] *= it->second[i];
+              }// if same-size G4-weight vector
+            }// if not the first G4 weight
+          }// if a G4 variation
+          else{ // if not a genie-all variation
+            _mapWeight.insert(*it);
+          }// end if not a genie-all variation
+        }// for all weith vectors in map
       }//if the event-weight handle is valid
-      
+
       //std::cout << " [ EventWeightTree ] " << "genie-all handle now has " << _vecWeightsGenie.size() << " elements" << std::endl;
-      
+
     }// for all event-weight handles
-    
+
     // if we are filling the flux-weights as one map:
     if (!_SaveAllFlux) {
       //std::cout << " [ EventWeightTree ] " << "flux-all weight vector now has " << _vecWeightFlux.size() << " elements" << std::endl;
       _mapWeight.insert( std::pair<std::string,std::vector<double> >("flux_all",_vecWeightFluxD) );
->>>>>>> a9e863df
     }
     // store geinie-all map
     //std::cout << " [ EventWeightTree ] " << "flux-all weight vector now has " << _vecWeightsGenie.size() << " elements" << std::endl;
@@ -352,105 +316,6 @@
       if (w < 0) { wshort = 1; }
       _vecWeightFlux[i] = wshort;
     }
-<<<<<<< HEAD
-    
-    void EventWeightTree::analyzeEvent(art::Event const& evt, bool fData){
-        _run = evt.run();
-        _subRun = evt.subRun();
-        _evt = evt.event();
-        
-        std::vector<art::InputTag> vecTag;
-        art::InputTag eventweight_tag("eventweight");
-        art::InputTag eventweight_spline_tag("eventweightSplines");
-        vecTag.push_back(eventweight_tag);
-        vecTag.push_back(eventweight_spline_tag);
-
-	int ctr = 0;
-
-        for(auto& thisTag : vecTag){
-
-            art::Handle<std::vector<evwgh::MCEventWeight>> eventweights_handle;
-            evt.getByLabel(thisTag, eventweights_handle);
-
-            if(eventweights_handle.isValid()){
-                std::vector<art::Ptr<evwgh::MCEventWeight>> eventweights;
-                art::fill_ptr_vector(eventweights, eventweights_handle);
-                std::map<std::string, std::vector<double>> evtwgt_map = eventweights.at(0)->fWeight;
-                
-                if(evtwgt_map.find("splines_general_Spline") != evtwgt_map.end()) _weightSpline = evtwgt_map.find("splines_general_Spline")->second[0];
-                evtwgt_map.erase("splines_general_Spline");
-                
-                if(evtwgt_map.find("TunedCentralValue_Genie") != evtwgt_map.end()) _weightTune = evtwgt_map.find("TunedCentralValue_Genie")->second[0];
-                evtwgt_map.erase("TunedCentralValue_Genie");
-                
-                if(_weightSpline != -1 && _weightTune != -1) _weightSplineTimesTune = _weightSpline * _weightTune;
-
-                // Get the PPFX Central Value
-		if(evtwgt_map.find("ppfx_cv_PPFXCV") != evtwgt_map.end()) _ppfx_cv = evtwgt_map.find("ppfx_cv_PPFXCV")->second[0];
-	        evtwgt_map.erase("ppfx_cv_PPFXCV");	
-                
-                _mapWeight.insert(evtwgt_map.begin(), evtwgt_map.end());
-                
-                if(_createFluxBranch || _createGenieBranch || _createReintBranch){
-
-                    bool isFirstVectorFlux  = true;
-                    bool isFirstVectorGenie = true;
-
-		    
-
-                    for(std::map<std::string, std::vector<double>>::iterator it=evtwgt_map.begin(); it!=evtwgt_map.end(); ++it){
-                        std::string keyname = it->first;
-
-			ctr += 1;
-
-                        if(keyname.find("horncurrent") != std::string::npos ||
-                            keyname.find("expskin") != std::string::npos ||
-                            keyname.find("piplus") != std::string::npos ||
-                            keyname.find("piminus") != std::string::npos ||
-                            keyname.find("kplus") != std::string::npos ||
-                            keyname.find("kzero") != std::string::npos ||
-                            keyname.find("kminus") != std::string::npos ||
-                            keyname.find("pioninexsec") != std::string::npos ||
-                            keyname.find("pionqexsec") != std::string::npos ||
-                            keyname.find("piontotxsec") != std::string::npos ||
-                            keyname.find("nucleontotxsec") != std::string::npos ||
-                            keyname.find("nucleonqexsec") != std::string::npos ||
-                            keyname.find("nucleoninexsec") != std::string::npos){
-                            if(isFirstVectorFlux){
-                                _vecWeightFlux = it->second;
-                                isFirstVectorFlux = false;
-                            }
-                            else{
-                                for(unsigned int i = 0; i < it->second.size(); ++i){
-                                    _vecWeightFlux[i] *= it->second[i];
-                                }
-                            }
-			}// if flux systematic
-			else {
-			  //std::cout << "[EventWeightTree] key " << it->first << " has weights " << std::endl;
-			  if (it->second.size() == 100) {
-			    for(unsigned int i = 0; i < it->second.size(); ++i) {
-			      _vecWeightsGenie_vec.push_back(it->second[i]);
-			      _vecWeightsGenie_nam.push_back(ctr); 
-			      //std::cout << "[EventWeightTree] \t " << it->second[i] << std::endl;
-			    }
-			    if(isFirstVectorGenie){
-			      _vecWeightsGenie = it->second;
-			      isFirstVectorGenie = false;
-			    }
-			    else{
-			      for(unsigned int i = 0; i < it->second.size(); ++i){
-				_vecWeightsGenie[i] *= it->second[i];
-			      }
-			    }
-			  }// if genie_all
-			}// if not a flux variation
-                    }
-                }
-            }
-        }
-        if(_createDedicatedTree) _weightstree->Fill();
-=======
 
     _vecWeightsGenie = std::vector<unsigned short>(_vecWeightsGenieD.size(), 1);
     for (size_t i=0; i < _vecWeightsGenieD.size(); i++) {
@@ -459,7 +324,6 @@
       if (w > 65535)  { wshort = std::numeric_limits<unsigned short>::max(); }
       if (w < 0) { wshort = 1; }
       _vecWeightsGenie[i] = wshort;
->>>>>>> a9e863df
     }
 
     _vecWeightsReint = std::vector<unsigned short>(_vecWeightsReintD.size(), 1);
@@ -470,50 +334,15 @@
       if (w < 0) { wshort = 1; }
       _vecWeightsReint[i] = wshort;
     }
-      
+
     // store genie-all variation
 
-<<<<<<< HEAD
-    void EventWeightTree::setBranches(TTree *_tree){
-        if(_createDedicatedTree){
-                _weightstree->Branch("weights", "std::map<std::string, std::vector<double>>", &_mapWeight);
-                _weightstree->Branch("run",&_run,"run/I");
-                _weightstree->Branch("subRun",&_subRun,"subRun/I");
-                _weightstree->Branch("evt",&_evt,"evt/I");
-        }
-        if(_createMapBranch) _tree->Branch("weights", "std::map<std::string, std::vector<double>>", &_mapWeight);
-        if(_createFluxBranch) _tree->Branch("weightsFlux", "std::vector<double>", &_vecWeightFlux);
-        if(_createGenieBranch) _tree->Branch("weightsGenie", "std::vector<double>", &_vecWeightsGenie);
-        //if(_createGenieBranch) _tree->Branch("weightsGenie_vec", "std::vector<double>", &_vecWeightsGenie_vec);
-        //if(_createGenieBranch) _tree->Branch("weightsGenie_nam", "std::vector<int>", &_vecWeightsGenie_nam);
-        if(_createReintBranch) _tree->Branch("weightsReint", "std::vector<double>", &_vecWeightsReint);
-        if(_createSplineBranch) _tree->Branch("weightSpline",&_weightSpline,"weightSpline/F");
-        if(_createTuneBranch) _tree->Branch("weightTune",&_weightTune,"weightTune/F");
-	if(_createPPFXBranch) _tree->Branch("ppfx_cv",&_ppfx_cv,"ppfx_cv/F");
-        if(_createSplineTimesTuneBranch) _tree->Branch("weightSplineTimesTune",&_weightSplineTimesTune,"weightSplineTimesTune/F");
-    }
-    
-    void EventWeightTree::resetTTree(TTree *_tree){
-        _mapWeight.clear();
-        _vecWeightFlux.clear();
-        _vecWeightsGenie.clear();
-        _vecWeightsGenie_vec.clear();
-        _vecWeightsGenie_nam.clear();
-        _vecWeightsReint.clear();
-        _weightSpline = -1;
-        _weightTune = -1;
-        _weightSplineTimesTune = -1;
-	_ppfx_cv = -1;
-        _run = -1;
-        _subRun = -1;
-        _evt = -1;
-=======
     if(_createDedicatedTree) _weightstree->Fill();
   }
-  
+
   void EventWeightTree::analyzeSlice(art::Event const &e, std::vector<ProxyPfpElem_t> &slice_pfp_v, bool fData, bool selected){
   }
-  
+
   void EventWeightTree::setBranches(TTree *_tree){
     if(_createDedicatedTree){
       _weightstree->Branch("weights", "std::map<std::string, std::vector<double>>", &_mapWeight);
@@ -530,6 +359,7 @@
     if(_createSplineBranch) _tree->Branch("weightSpline",&_weightSpline,"weightSpline/F");
     if(_createTuneBranch) _tree->Branch("weightTune",&_weightTune,"weightTune/F");
     if(_createSplineTimesTuneBranch) _tree->Branch("weightSplineTimesTune",&_weightSplineTimesTune,"weightSplineTimesTune/F");
+    if(_createPPFXBranch) _tree->Branch("ppfx_cv",&_ppfx_cv,"ppfx_cv/F");
 
     if (_createGenieBranch) {
       _tree->Branch("knobRPAup",&_knobRPAup,"knobRPAup/D");
@@ -544,11 +374,10 @@
       _tree->Branch("knobDecayAngMECdn",&_knobDecayAngMECdn,"knobDecayAngMECdn/D");
       _tree->Branch("knobThetaDelta2Npiup",&_knobThetaDelta2Npiup,"knobThetaDelta2Npiup/D");
       _tree->Branch("knobThetaDelta2Npidn",&_knobThetaDelta2Npidn,"knobThetaDelta2Npidn/D");
->>>>>>> a9e863df
-    }
-
-  }
-  
+    }
+
+  }
+
   void EventWeightTree::resetTTree(TTree *_tree){
     _mapWeight.clear();
     _vecWeightFlux.clear();
@@ -562,6 +391,7 @@
     _weightSpline = -1;
     _weightTune = -1;
     _weightSplineTimesTune = -1;
+    _ppfx_cv = -1;
 
     _knobRPAup = 1;
     _knobCCMECup = 1;
@@ -581,9 +411,9 @@
     _subRun = -1;
     _evt = -1;
   }
-  
+
   DEFINE_ART_CLASS_TOOL(EventWeightTree)
-  
+
 } // namespace analysis
 
 #endif