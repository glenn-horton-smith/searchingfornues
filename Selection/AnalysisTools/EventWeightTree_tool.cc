--- conflicted
+++ resolved
@@ -24,7 +24,6 @@
   // 
   ////////////////////////////////////////////////////////////////////////
   class EventWeightTree : public AnalysisToolBase{
-<<<<<<< HEAD
 
     public:
       /**
@@ -75,6 +74,8 @@
       std::vector<int> _vecWeightsGenie_nam;
       std::vector<unsigned short> _vecWeightsReint;
       std::vector<double> _vecWeightsReintD;
+      std::vector<unsigned short> _vecWeightsGenieUp;//new check please FIXME
+      std::vector<unsigned short> _vecWeightsGenieDn;
       double _knobRPAup;
       double _knobCCMECup;
       double _knobAxFFCCQEup;
@@ -119,87 +120,6 @@
       int _subRun;
       int _evt;
       bool fMakeNuMINtuple;
-=======
-    
-  public:
-    /**
-     *  @brief  Constructor
-     *
-     *  @param  pset
-     */
-    EventWeightTree(const fhicl::ParameterSet &pset);
-    
-    /**
-     *  @brief  Destructor
-     */
-    ~EventWeightTree(){};
-    
-    // provide for initialization
-    void configure(fhicl::ParameterSet const & pset);
-    
-    /**
-     * @brief Analysis function
-     */
-    void analyzeEvent(art::Event const& e, bool fData) override;
-    
-    /**
-     * @brief Analyze slice
-     */
-    void analyzeSlice(art::Event const &e, std::vector<ProxyPfpElem_t> &slice_pfp_v, bool fData, bool selected) override;
-    
-    /**
-     * @brief set branches for TTree
-     */
-    void setBranches(TTree* _tree) override;
-    
-    /**
-     * @brief reset ttree branches
-     */
-    void resetTTree(TTree* _tree) override;
-    
-  private:
-    TTree *_weightstree;
-    std::map<std::string, std::vector<double>> _mapWeight;
-    std::vector<unsigned short> _vecWeightFlux;
-    std::vector<double> _vecWeightFluxD;
-    std::vector<unsigned short> _vecWeightsGenie;
-    std::vector<double> _vecWeightsGenieD;
-    std::vector<double> _vecWeightsGenie_vec;
-    std::vector<int> _vecWeightsGenie_nam;
-    std::vector<unsigned short> _vecWeightsReint;
-    std::vector<double> _vecWeightsReintD;
-    std::vector<unsigned short> _vecWeightsGenieUp;
-    std::vector<unsigned short> _vecWeightsGenieDn;
-    double _knobRPAup;
-    double _knobCCMECup;
-    double _knobAxFFCCQEup;
-    double _knobVecFFCCQEup;
-    double _knobDecayAngMECup;
-    double _knobThetaDelta2Npiup;
-    double _knobRPAdn;
-    double _knobCCMECdn;
-    double _knobAxFFCCQEdn;
-    double _knobVecFFCCQEdn;
-    double _knobDecayAngMECdn;
-    double _knobThetaDelta2Npidn;
-    float _weightSpline;
-    float _weightTune;
-    float _weightSplineTimesTune;
-    bool _createDedicatedTree;
-    bool _createMapBranch;
-    bool _createFluxBranch;
-    bool _createGenieBranch;
-    bool _createReintBranch;
-    bool _createSplineBranch;
-    bool _createTuneBranch;
-    bool _createSplineTimesTuneBranch;
-    bool _SaveAllFlux;
-    bool _createGenieUpDnVecs;
-    int _GenieAllUniverses;
-    int _run;
-    int _subRun;
-    int _evt;
->>>>>>> 1f0c56d0
   };
 
   EventWeightTree::EventWeightTree(const fhicl::ParameterSet &p){
@@ -213,15 +133,10 @@
     _createSplineTimesTuneBranch = p.get<bool>("createSplineTimesTuneBranch");
     _createPPFXBranch = p.get<bool>("createPPFXBranch",false);
     _SaveAllFlux = p.get<bool>("SaveAllFlux",false);
-<<<<<<< HEAD
-    _GenieAllUniverses = p.get<int>("GenieAllUniverses",600);
-    fMakeNuMINtuple = p.get<bool>("makeNuMINtuple", false);
-
-=======
     _createGenieUpDnVecs = p.get<bool>("createGenieUpDnVecs", false);
     _GenieAllUniverses = p.get<int>("GenieAllUniverses",500);
+    fMakeNuMINtuple = p.get<bool>("makeNuMINtuple", false);
     
->>>>>>> 1f0c56d0
     if(_createDedicatedTree){
       art::ServiceHandle<art::TFileService> tfs;
       _weightstree = tfs->make<TTree>("EventWeights", "EventWeights TTree");
@@ -249,19 +164,11 @@
     std::vector<art::InputTag> vecTag;
     art::InputTag eventweight_tag_00("eventweight","","EventWeightSept24");
     //art::InputTag eventweight_tag_00("eventweight","","EventWeightMar18");
-<<<<<<< HEAD
-    art::InputTag eventweight_tag_01("eventweight","","EventWeightSept24ExtraGENIE1");
-    art::InputTag eventweight_tag_02("eventweight","","EventWeightSept24ExtraGENIE2");
-    art::InputTag eventweight_tag_03("eventweight","","EventWeightSept24ExtraGENIE3");
-    art::InputTag eventweight_tag_04("eventweight","","EventWeightSept24ExtraGENIE4");
-    art::InputTag eventweight_tag_05("eventweight","","EventWeightSept24ExtraGENIE5");
-=======
     art::InputTag eventweight_tag_01("eventweightSep24","","EventWeightSep24ExtraGENIE1");
     art::InputTag eventweight_tag_02("eventweightSep24","","EventWeightSep24ExtraGENIE2");
     art::InputTag eventweight_tag_03("eventweightSep24","","EventWeightSep24ExtraGENIE3");
     art::InputTag eventweight_tag_04("eventweightSep24","","EventWeightSep24ExtraGENIE4");
     art::InputTag eventweight_tag_knobs("eventweightGenieKnobs");
->>>>>>> 1f0c56d0
     //art::InputTag eventweight_spline_tag("eventweightSplines");
     // art::InputTag eventweight_tag("eventweight");
     vecTag.push_back(eventweight_tag_00);
@@ -269,11 +176,7 @@
     vecTag.push_back(eventweight_tag_02);
     vecTag.push_back(eventweight_tag_03);
     vecTag.push_back(eventweight_tag_04);
-<<<<<<< HEAD
-    vecTag.push_back(eventweight_tag_05);
-=======
     vecTag.push_back(eventweight_tag_knobs);
->>>>>>> 1f0c56d0
     //vecTag.push_back(eventweight_spline_tag);
     // vecTag.push_back(eventweight_tag);
 
@@ -283,13 +186,8 @@
 
     for(auto& thisTag : vecTag){
 
-<<<<<<< HEAD
-      //std::cout << " [ EventWeightTree ]" << " newTag " << std::endl;
-
-=======
       //std::cout << " [ EventWeightTree ]" << " newTag " << thisTag.label() << std::endl;
       
->>>>>>> 1f0c56d0
       art::Handle<std::vector<evwgh::MCEventWeight>> eventweights_handle;
       evt.getByLabel(thisTag, eventweights_handle);
 
@@ -297,10 +195,6 @@
 
         std::cout << " [ EventWeightTree ]" << " isValid! " << std::endl;
 
-<<<<<<< HEAD
-        std::vector<art::Ptr<evwgh::MCEventWeight>> eventweights;
-        art::fill_ptr_vector(eventweights, eventweights_handle);
-=======
 	std::vector<art::Ptr<evwgh::MCEventWeight>> eventweights;
 	art::fill_ptr_vector(eventweights, eventweights_handle);
 
@@ -360,10 +254,6 @@
 	}
 
 	std::map<std::string, std::vector<double>> evtwgt_map = eventweights.at(0)->fWeight;
->>>>>>> 1f0c56d0
-
-
-        std::map<std::string, std::vector<double>> evtwgt_map = eventweights.at(0)->fWeight;
           
         if (evtwgt_map.find("RPA_CCQE_UBGenie") != evtwgt_map.end()) { 
           _knobRPAup = evtwgt_map.find("RPA_CCQE_UBGenie")->second[0]; 
